.git*            export-ignore

*.sh             crlf=input
*.sh.in          crlf=input
newalpha         crlf=input
newversion       crlf=input
pvblot.in        crlf=input
<<<<<<< HEAD
pre-commit       crlf=input
=======

*.c              whitespace=tab-in-indent
*.h              whitespace=tab-in-indent
*.cxx            whitespace=tab-in-indent
*.hxx            whitespace=tab-in-indent
*.txx            whitespace=tab-in-indent
*.txt            whitespace=tab-in-indent
*.cmake          whitespace=tab-in-indent
>>>>>>> f0934075
<|MERGE_RESOLUTION|>--- conflicted
+++ resolved
@@ -5,9 +5,7 @@
 newalpha         crlf=input
 newversion       crlf=input
 pvblot.in        crlf=input
-<<<<<<< HEAD
 pre-commit       crlf=input
-=======
 
 *.c              whitespace=tab-in-indent
 *.h              whitespace=tab-in-indent
@@ -15,5 +13,4 @@
 *.hxx            whitespace=tab-in-indent
 *.txx            whitespace=tab-in-indent
 *.txt            whitespace=tab-in-indent
-*.cmake          whitespace=tab-in-indent
->>>>>>> f0934075
+*.cmake          whitespace=tab-in-indent