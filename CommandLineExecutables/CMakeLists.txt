--- conflicted
+++ resolved
@@ -72,9 +72,6 @@
       ${dependencies}
       ${VTK_PYTHON_LIBRARIES})
   endforeach()
-<<<<<<< HEAD
-endif()
-=======
 
   # add python module dependencies to the server-executables for static builds.
   foreach (name pvserver pvdataserver pvrenderserver)
@@ -84,7 +81,4 @@
         ${VTK_PYTHON_LIBRARIES})
   endforeach()
 
-endif()
-
-#FIXME:MODULARIZATION -- link line for plugins when doing static builds.
->>>>>>> 388c95d3
+endif()