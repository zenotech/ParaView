--- conflicted
+++ resolved
@@ -768,35 +768,8 @@
   # Forward Python option to VTK.
   set(VTK_WRAP_PYTHON "${PARAVIEW_ENABLE_PYTHON}")
 
-<<<<<<< HEAD
-find_package(HDF5 REQUIRED)
-
-if (PARAVIEW_ENABLE_PYTHON AND PARAVIEW_ENABLE_CATALYST)
-  find_package(PythonLibs REQUIRED)
-  vtk_add_module(${CMAKE_CURRENT_SOURCE_DIR}/CoProcessing/PythonCatalyst
-                module.cmake
-                ${CMAKE_CURRENT_BINARY_DIR}/CoProcessing/PythonCatalyst
-                Cxx
-                Python)
-  list(APPEND VTK_MODULES_ENABLED vtkPVPythonCatalyst)
-  # the following variable needs to stay vtk-module
-  set(vtk-module vtkPVPythonCatalyst)
-  add_subdirectory("${${vtk-module}_SOURCE_DIR}" "${${vtk-module}_BINARY_DIR}")
-  set(${vtk-module}_WRAP_PYTHON ON)
-  set_property(GLOBAL APPEND PROPERTY VTK_PYTHON_WRAPPED ${vtk-module})
-
-  set(vtkPVPythonCatalyst_INCLUDE_DIRS
-    ${ParaView_BINARY_DIR}/CoProcessing/PythonCatalyst/
-    ${CMAKE_CURRENT_SOURCE_DIR}/CoProcessing/PythonCatalyst/)
-
-  list(APPEND VTK_PYTHON_MODULES ${vtk-module})
-  set(vtkPVPythonCatalyst_HEADERS vtkCPPythonScriptPipeline)
-  vtk_add_python_wrapping(${vtk-module} pv_wrapping_sources)
-  vtk_add_python_wrapping_library(${vtk-module} pv_wrapping_sources ${vtk-module})
-=======
   # Forward MPI option to VTK.
   set(VTK_USE_MPI "${PARAVIEW_USE_MPI}")
->>>>>>> 0d5c94ac
 
   # Forward logging option to VTK.
   set(VTK_ENABLE_LOGGING "${PARAVIEW_ENABLE_LOGGING}")
