CMAKE_MINIMUM_REQUIRED(VERSION 1.4)
PROJECT(PARAVIEW)
INCLUDE_REGULAR_EXPRESSION("^(vtk).*$")

# load the ClientServer command
IF (COMMAND VTK_WRAP_ClientServer)
ELSE (COMMAND VTK_WRAP_ClientServer)
    TRY_COMPILE(COMPILE_OK
         ${PARAVIEW_BINARY_DIR}/ClientServer/CMake
         ${PARAVIEW_SOURCE_DIR}/ClientServer/CMake
         ClientServer_LOADED_COMMANDS OUTPUT_VARIABLE TRYOUT)
    IF (COMPILE_OK)
         LOAD_COMMAND(VTK_WRAP_ClientServer
            ${PARAVIEW_BINARY_DIR}/ClientServer/CMake
            ${PARAVIEW_BINARY_DIR}/ClientServer/CMake/Debug)
    ELSE (COMPILE_OK)
         MESSAGE("failed to compile ParaView ClientServer extensions to CMake:\n${TRYOUT}")
    ENDIF (COMPILE_OK)
ENDIF (COMMAND VTK_WRAP_ClientServer)
UTILITY_SOURCE(VTK_WRAP_ClientServer_EXE vtkWrapClientServer ClientServer/Wrapping vtkWrapClientServer.c)
MARK_AS_ADVANCED(VTK_WRAP_ClientServer_EXE)

SUBDIRS(ClientServer/Wrapping)
#-----------------------------------------------------------------------------
# ParaView version number.  An even minor number corresponds to releases.
SET(PARAVIEW_VERSION_MAJOR 1)
SET(PARAVIEW_VERSION_MINOR 1)
SET(PARAVIEW_VERSION_PATCH 0)
SET(PARAVIEW_VERSION "${PARAVIEW_VERSION_MAJOR}.${PARAVIEW_VERSION_MINOR}")
SET(PARAVIEW_VERSION_FULL "${PARAVIEW_VERSION}.${PARAVIEW_VERSION_PATCH}")

SET (LIBRARY_OUTPUT_PATH ${PARAVIEW_BINARY_DIR}/bin/ CACHE PATH "Single output directory for building all libraries.")
SET (EXECUTABLE_OUTPUT_PATH ${PARAVIEW_BINARY_DIR}/bin/ CACHE PATH "Single output directory for building all executables.")

SET (CXX_TEST_PATH ${EXECUTABLE_OUTPUT_PATH})

SET (PARAVIEW_DATA_ROOT ${PARAVIEW_SOURCE_DIR}/Data CACHE PATH "Where the Data, Baseline and Utility directories are located.")

SET (PARAVIEW_CAN_BUILD 1)

IF (WIN32)

 FIND_PATH( HTML_HELP_PATH htmlhelp.h
           "c:/program files/html help workshop"
           "c:/program files/html help workshop/include"
           "[HKEY_CURRENT_USER\\Software\\Microsoft\\HTML Help Workshop;InstallDir]/include" )

 IF (HTML_HELP_PATH)
   INCLUDE_DIRECTORIES(${HTML_HELP_PATH})
 ELSE (HTML_HELP_PATH)
   SET (PARAVIEW_CAN_BUILD 0)
   MESSAGE("ParaView requires htmlhelp to build. Please install html help."
           "You can find html help on the msdn web site here:\n"
           "http://msdn.microsoft.com/\n"
           "http://msdn.microsoft.com/library/default.asp?url=/library/en-us/htmlhelp/html/vsconwhtshw.asp")
 ENDIF (HTML_HELP_PATH)


 FIND_LIBRARY( HTML_HELP_LIBRARY htmlhelp
              "c:/program files/html help workshop"
              "c:/program files/html help workshop/LIB"
              "[HKEY_CURRENT_USER\\Software\\Microsoft\\HTML Help Workshop;InstallDir]/lib")

 IF (HTML_HELP_LIBRARY)
   LINK_LIBRARIES( ${HTML_HELP_LIBRARY} )
 ELSE (HTML_HELP_LIBRARY)
   SET (PARAVIEW_CAN_BUILD 0)
   MESSAGE("ParaView requires htmlhelp to build. Please set HTML_HELP_PATH")
 ENDIF (HTML_HELP_LIBRARY)

ENDIF (WIN32)

IF(NOT PARAVIEW_NO_HDF5)
  OPTION(PARAVIEW_USE_SYSTEM_HDF5 "Use sytstem HDF5" OFF)
ENDIF(NOT PARAVIEW_NO_HDF5)

IF(ParaViewComplete_BINARY_DIR)
  SET(VTK_NO_LIBRARY_DEPENDS 1)
  INCLUDE (${ParaViewComplete_BINARY_DIR}/VTK/VTKConfig.cmake)
  INCLUDE (${ParaViewComplete_BINARY_DIR}/VTK/UseVTK.cmake)
  IF(PARAVIEW_LINK_XDMF)
    SET(XDMF_NO_LIBRARY_DEPENDS 1)
    SET(XDMF_FOUND 1)
    INCLUDE (${ParaViewComplete_BINARY_DIR}/Xdmf/XDMFConfig.cmake)
    INCLUDE (${ParaViewComplete_SOURCE_DIR}/Xdmf/UseXDMF.cmake)
    IF(NOT PARAVIEW_NO_HDF5)
      SET(PARAVIEW_USE_SYSTEM_HDF5 "${PARAVIEW_USE_SYSTEM_HDF5}" CACHE INTERNAL "Imported from XDMF")
      SET(HDF5_LIBRARY "${HDF5_LIBRARY}" CACHE INTERNAL "Imported from XDMF")
      SET(HDF5_INCLUDE_DIR "${HDF5_INCLUDE_DIR}" CACHE INTERNAL "Imported from XDMF")
      SET(PARAVIEW_USE_SYSTEM_HDF5 1)
      SET(HDF5_LIBRARY ${XDMF_HDF5_LIBRARIES})
      SET(HDF5_INCLUDE_DIR)
    ENDIF(NOT PARAVIEW_NO_HDF5)
  ENDIF(PARAVIEW_LINK_XDMF)
ELSE(ParaViewComplete_BINARY_DIR)
  OPTION (PARAVIEW_LINK_XDMF "Link XDMF library to paraview" OFF)
  IF(PARAVIEW_LINK_XDMF)
    FIND_PACKAGE(XDMF)
    IF(XDMF_FOUND)
      INCLUDE(${XDMF_USE_FILE})
      IF(NOT XDMF_VTK_DIR)
        MESSAGE(FATAL_ERROR
          "Xdmf was not build with VTK support. "
          "Either rebuild Xdmf with VTK support or turn off "
          "linking XDMF library to ParaView")
      ENDIF(NOT XDMF_VTK_DIR)
      IF(EXISTS ${XDMF_VTK_DIR}/VTKConfig.cmake)
      ELSE(EXISTS ${XDMF_VTK_DIR}/VTKConfig.cmake)
        MESSAGE(FATAL_ERROR
          "The selected Xdmf has broken VTK support.")
      ENDIF(EXISTS ${XDMF_VTK_DIR}/VTKConfig.cmake)
    ENDIF(XDMF_FOUND)
  ENDIF(PARAVIEW_LINK_XDMF)

  # include module to find vtk
  IF(XDMF_VTK_DIR)
    SET(VTK_DIR "${XDMF_VTK_DIR}" CACHE INTERNAL "Imported from XDMF")
    SET(VTK_FOUND 1)
    INCLUDE(${XDMF_VTK_DIR}/VTKConfig.cmake)
    IF(NOT PARAVIEW_NO_HDF5)
      SET(PARAVIEW_USE_SYSTEM_HDF5 "${PARAVIEW_USE_SYSTEM_HDF5}" CACHE INTERNAL "Imported from XDMF")
      SET(HDF5_LIBRARY "${HDF5_LIBRARY}" CACHE INTERNAL "Imported from XDMF")
      SET(HDF5_INCLUDE_DIR "${HDF5_INCLUDE_DIR}" CACHE INTERNAL "Imported from XDMF")
      SET(PARAVIEW_USE_SYSTEM_HDF5 1)
      SET(HDF5_LIBRARY ${XDMF_HDF5_LIBRARIES})
      SET(HDF5_INCLUDE_DIR)
    ENDIF(NOT PARAVIEW_NO_HDF5)
  ELSE(XDMF_VTK_DIR)
    FIND_PACKAGE(VTK)
    SET(VTK_DIR "${VTK_DIR}" CACHE PATH "The directory containing VTKConfig.cmake." FORCE)
    SET(PARAVIEW_USE_SYSTEM_HDF5 "${PARAVIEW_USE_SYSTEM_HDF5}" CACHE BOOL "Use system HDF5" FORCE)
    IF("${HDF5_LIBRARY}" MATCHES "^ *$")
    ELSE("${HDF5_LIBRARY}" MATCHES "^ *$")
      SET(HDF5_LIBRARY "${HDF5_LIBRARY}" CACHE FILEPATH "Location of HDF5 library" FORCE)
    ENDIF("${HDF5_LIBRARY}" MATCHES "^ *$")
    IF("${HDF5_INCLUDE_DIR}" MATCHES "^ *$")
    ELSE("${HDF5_INCLUDE_DIR}" MATCHES "^ *$")
      SET(HDF5_INCLUDE_DIR "${HDF5_INCLUDE_DIR}" CACHE PATH "Location of HDF5 includes" FORCE)
    ENDIF("${HDF5_INCLUDE_DIR}" MATCHES "^ *$")
  ENDIF(XDMF_VTK_DIR)

  # if vtk was found include the use vtk file
  IF (VTK_FOUND)
    INCLUDE(${VTK_USE_FILE})
  ELSE(VTK_FOUND)
    SET(PARAVIEW_CAN_BUILD 0)
  ENDIF (VTK_FOUND)
ENDIF(ParaViewComplete_BINARY_DIR)

OPTION(PARAVIEW_USE_ICE_T "Build paraview using IceT" OFF)
IF(PARAVIEW_USE_ICE_T)
	INCLUDE( ${PARAVIEW_SOURCE_DIR}/FindIceT.cmake )
  INCLUDE(${ICET_USE_FILE})
ENDIF(PARAVIEW_USE_ICE_T)

IF (PARAVIEW_CAN_BUILD)
 IF ( NOT VTK_WRAP_TCL )
   MESSAGE("ParaView requires VTK to be built with Tcl bindings. Please rebuild VTK with Tcl bindings and re-run CMake")
   SET (PARAVIEW_CAN_BUILD 0)
 ENDIF ( NOT VTK_WRAP_TCL )

 IF (NOT VTK_USE_HYBRID)
   MESSAGE("ParaView requires VTK to be built with hybrid support. Please rebuild VTK with hybrid and re-run CMake")
   SET (PARAVIEW_CAN_BUILD 0)
 ENDIF (NOT VTK_USE_HYBRID)

 IF (NOT VTK_USE_RENDERING)
   MESSAGE("ParaView requires VTK to be built with rendering support. Please rebuild VTK with rendering and re-run CMake")
   SET (PARAVIEW_CAN_BUILD 0)
 ENDIF (NOT VTK_USE_RENDERING)

 IF (NOT VTK_USE_PARALLEL)
   MESSAGE("ParaView requires VTK to be built with parallel support. Please rebuild VTK with parallel and re-run CMake")
   SET (PARAVIEW_CAN_BUILD 0)
 ENDIF (NOT VTK_USE_PARALLEL)
ENDIF (PARAVIEW_CAN_BUILD)

IF(NOT PARAVIEW_NO_HDF5)
  IF(PARAVIEW_USE_SYSTEM_HDF5)
    FIND_LIBRARY(HDF5_LIBRARY
        hdf5
        /usr/lib
        /opt/lib
        /usr/local/lib)
    FIND_PATH(HDF5_INCLUDE_DIR
        H5Ipublic.h
        /usr/include
        /opt/include
        /usr/local/include)
    MESSAGE(STATUS "Using system HDF5")
    INCLUDE_DIRECTORIES(${HDF5_INCLUDE_DIR})
    SET(PARAVIEW_HDF5_LIBRARIES ${HDF5_LIBRARY})
  ELSE(PARAVIEW_USE_SYSTEM_HDF5)
    INCLUDE_DIRECTORIES(BEFORE ${PARAVIEW_SOURCE_DIR}/Utilities/hdf5
                               ${PARAVIEW_BINARY_DIR}/Utilities/hdf5)
    SET(PARAVIEW_HDF5_LIBRARIES vtkhdf5)
  ENDIF(PARAVIEW_USE_SYSTEM_HDF5)
ENDIF(NOT PARAVIEW_NO_HDF5)

IF (PARAVIEW_CAN_BUILD)

 SET (KWWIDGETS_SOURCE_DIR ${PARAVIEW_SOURCE_DIR}/Widgets)
 SET (KWWIDGETS_BINARY_DIR ${PARAVIEW_BINARY_DIR}/Widgets)

 SET (DO_NOT_BUILD_XML_RW 1)

<<<<<<< HEAD
 SUBDIRS(KWCommon Widgets Utilities ClientServer ParaView Demos)
=======
 SUBDIRS(Utilities KWCommon Filters Widgets ParaView Demos)
>>>>>>> 05559910

 SUBDIRS(Packages)

 SUBDIR_DEPENDS(ParaView Widgets)
 SUBDIRS(Config)
 IF (BUILD_DOCUMENTATION)
  SUBDIRS(Documentation)
 ENDIF (BUILD_DOCUMENTATION)

 OPTION(BUILD_SHARED_LIBS "Build ParaView with shared libraries." OFF)
 OPTION(BUILD_EXAMPLES "Build VTK examples." OFF)

 IF (VTK_USE_MPI)
  IF (MPI_LIBRARY)
    LINK_LIBRARIES (${MPI_LIBRARY})
  ENDIF (MPI_LIBRARY)
  IF (MPI_INCLUDE_PATH)
    INCLUDE_DIRECTORIES(${MPI_INCLUDE_PATH})
  ENDIF (MPI_INCLUDE_PATH)
  IF (MPI_EXTRA_LIBRARY)
    LINK_LIBRARIES (${MPI_EXTRA_LIBRARY})
  ENDIF (MPI_EXTRA_LIBRARY)
 ENDIF (VTK_USE_MPI)

 IF (TK_INCLUDE_PATH)
   INCLUDE_DIRECTORIES(${TK_INCLUDE_PATH})
 ENDIF (TK_INCLUDE_PATH)
 IF(VTK_TK_INTERNAL_DIR)
   INCLUDE_DIRECTORIES(${VTK_TK_INTERNAL_DIR})
 ENDIF(VTK_TK_INTERNAL_DIR)

 INCLUDE_DIRECTORIES(${PARAVIEW_BINARY_DIR}
                     ${PARAVIEW_SOURCE_DIR}/KWCommon
                     ${PARAVIEW_SOURCE_DIR}/Widgets
<<<<<<< HEAD
                     ${PARAVIEW_SOURCE_DIR}/ClientServer
                     ${PARAVIEW_BINARY_DIR}/ClientServer
=======
                     ${PARAVIEW_SOURCE_DIR}/Filters
>>>>>>> 05559910
                     ${PARAVIEW_SOURCE_DIR}/ParaView)

 LINK_DIRECTORIES(${PARAVIEW_BINARY_DIR}/KWCommon
                  ${PARAVIEW_BINARY_DIR}/Widgets
                  ${PARAVIEW_BINARY_DIR}/Filters
                  ${PARAVIEW_BINARY_DIR}/ParaView)

 SET (PARAVIEW_EXECUTABLE ${EXECUTABLE_OUTPUT_PATH}/paraview)

# Include the standard Dart testing module
 INCLUDE (${CMAKE_ROOT}/Modules/Dart.cmake)

# Add the testing directories
IF(BUILD_TESTING)
  OPTION (PARAVIEW_HAVE_XDMF "Perform testing of ParaView with XDMF" OFF)
  MARK_AS_ADVANCED(PARAVIEW_HAVE_XDMF)
  IF(PARAVIEW_HAVE_XDMF)
  ENDIF(PARAVIEW_HAVE_XDMF)

  ENABLE_TESTING()
  SUBDIRS(ParaView/Testing ClientServer/Testing)
  SUBDIR_DEPENDS(ParaView/Testing ParaView)
ENDIF(BUILD_TESTING)

 INCLUDE (${PARAVIEW_BINARY_DIR}/LocalUserOptions.cmake OPTIONAL)
 INCLUDE (${PARAVIEW_SOURCE_DIR}/LocalUserOptions.cmake OPTIONAL)

 INSTALL_FILES(/share/paraview-${PARAVIEW_VERSION}/Data .bin Data/Data/combq Data/Data/combxyz)
 INSTALL_FILES(/share/paraview-${PARAVIEW_VERSION}/Data .vtk Data/Data/blow)

ENDIF (PARAVIEW_CAN_BUILD)

# Tell the KW components where to install their libraries.
SET(KW_INSTALL_LIB_DIR /lib/paraview-${PARAVIEW_VERSION})
<|MERGE_RESOLUTION|>--- conflicted
+++ resolved
@@ -92,6 +92,9 @@
       SET(HDF5_INCLUDE_DIR)
     ENDIF(NOT PARAVIEW_NO_HDF5)
   ENDIF(PARAVIEW_LINK_XDMF)
+  IF(PARAVIEW_USE_SYSTEM_HDF5 OR XDMF_SYSTEM_HDF5)
+    INCLUDE_DIRECTORIES(${HDF5_INCLUDE_PATH})
+  ENDIF(PARAVIEW_USE_SYSTEM_HDF5 OR XDMF_SYSTEM_HDF5)
 ELSE(ParaViewComplete_BINARY_DIR)
   OPTION (PARAVIEW_LINK_XDMF "Link XDMF library to paraview" OFF)
   IF(PARAVIEW_LINK_XDMF)
@@ -150,8 +153,10 @@
 OPTION(PARAVIEW_USE_ICE_T "Build paraview using IceT" OFF)
 IF(PARAVIEW_USE_ICE_T)
 	INCLUDE( ${PARAVIEW_SOURCE_DIR}/FindIceT.cmake )
-  INCLUDE(${ICET_USE_FILE})
-ENDIF(PARAVIEW_USE_ICE_T)
+  IF(ICET_USE_FILE)
+    INCLUDE(${ICET_USE_FILE})
+  ENDIF(ICET_USE_FILE)
+ENDIF(PARAVIEW_USE_ICE_T)	 
 
 IF (PARAVIEW_CAN_BUILD)
  IF ( NOT VTK_WRAP_TCL )
@@ -204,12 +209,7 @@
 
  SET (DO_NOT_BUILD_XML_RW 1)
 
-<<<<<<< HEAD
- SUBDIRS(KWCommon Widgets Utilities ClientServer ParaView Demos)
-=======
- SUBDIRS(Utilities KWCommon Filters Widgets ParaView Demos)
->>>>>>> 05559910
-
+ SUBDIRS(Utilities KWCommon Filters Widgets ClientServer ParaView Demos)
  SUBDIRS(Packages)
 
  SUBDIR_DEPENDS(ParaView Widgets)
@@ -243,12 +243,9 @@
  INCLUDE_DIRECTORIES(${PARAVIEW_BINARY_DIR}
                      ${PARAVIEW_SOURCE_DIR}/KWCommon
                      ${PARAVIEW_SOURCE_DIR}/Widgets
-<<<<<<< HEAD
                      ${PARAVIEW_SOURCE_DIR}/ClientServer
                      ${PARAVIEW_BINARY_DIR}/ClientServer
-=======
                      ${PARAVIEW_SOURCE_DIR}/Filters
->>>>>>> 05559910
                      ${PARAVIEW_SOURCE_DIR}/ParaView)
 
  LINK_DIRECTORIES(${PARAVIEW_BINARY_DIR}/KWCommon
