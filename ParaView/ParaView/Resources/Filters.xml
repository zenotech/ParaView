--- conflicted
+++ resolved
@@ -9,13 +9,7 @@
   <Filter class="vtkAllToNRedistributePolyData">
     <Input name="Input" class="vtkPolyData"/>
   </Filter>
-<<<<<<< HEAD
-  <InputMenu label="Input" 
-             help="Redistribute polydata to a subset of processes."
-             input_name="Input"/>
-=======
   <InputMenu label="Input" help="Redistribute polydata to a subset of processes." input_name="Input"/>
->>>>>>> 05559910
   <VectorEntry trace_name="NumberOfProcesses" variable="NumberOfProcesses" type="int" default_value="1"/>
 </Module>
 <Module name="AppendAttributes" menu_name="Append Attributes" root_name="AppendAttr" module_type="Filter" long_help="Copies geometry from first input.  Puts all of the arrays into the output." short_help="Puts all input arrays into the single output.">
@@ -25,30 +19,11 @@
     </Input>
   </Filter>
 </Module>
-<<<<<<< HEAD
-
-<Module name="AtomicTranslationTable" menu_name="Generate Atomic Colors and Radius" root_name="AtomTransTab" module_type="Filter" 
-        long_help="Generate atomic colors and radius based on atom types." 
-        short_help="Generate atomic colors and radius based on atom types.">
-  <Filter class="vtkAtomicTranslationTable" >
-    <Input name="Input" class="vtkDataSet" /> 
-  </Filter>
-</Module>
-
-<Module name="AppendPolyData" menu_name="Append Geometry" root_name="AppendGeo" module_type="Filter" 
-        long_help="Takes an input of multiple poly data parts and output has only one part." 
-        short_help="Append multiple parts into one.">
-  <Filter class="vtkAppendPolyData" >
-    <Input name="Input" class="vtkPolyData" quantity="Multiple" > 
-      <GroupRequirement quantity="Multiple" /> 
-    </Input> 
-=======
 <Module name="AppendPolyData" menu_name="Append Geometry" root_name="AppendGeo" module_type="Filter" long_help="Takes an input of multiple poly data parts and output has only one part." short_help="Append multiple parts into one.">
   <Filter class="vtkAppendPolyData">
     <Input name="Input" class="vtkPolyData" quantity="Multiple">
       <GroupRequirement quantity="Multiple"/>
     </Input>
->>>>>>> 05559910
   </Filter>
 </Module>
 <Module name="Append" menu_name="Append Datasets" root_name="Append" module_type="Filter" long_help="Takes an input of multiple datasets and output has only one unstructured grid." short_help="Append multiple datasets into one.">
@@ -62,12 +37,7 @@
   <Filter class="vtkCellCenters">
     <Input name="Input" class="vtkDataSet"/>
   </Filter>
-<<<<<<< HEAD
-  <InputMenu label="Input" help="Set the input to this filter."
-             input_name="Input"/>
-=======
-  <InputMenu label="Input" help="Set the input to this filter." input_name="Input"/>
->>>>>>> 05559910
+  <InputMenu label="Input" help="Set the input to this filter." input_name="Input"/>
   <LabeledToggle label="Generate vertices" trace_name="VertexCells" variable="VertexCells" help="Generate vertex as geometry of just points." default_value="0"/>
 </Module>
 <Module name="CellDataToPointData" root_name="CellToPoint" module_type="Filter" long_help="Create point attributes by averaging cell attributes." short_help="Convert cell data to point data.">
@@ -77,24 +47,14 @@
       <FixedTypeRequirement/>
     </Input>
   </Filter>
-<<<<<<< HEAD
-  <InputMenu label="Input" help="Set the input to this filter."
-             input_name="Input"/>
-=======
-  <InputMenu label="Input" help="Set the input to this filter." input_name="Input"/>
->>>>>>> 05559910
+  <InputMenu label="Input" help="Set the input to this filter." input_name="Input"/>
   <LabeledToggle label="Pass cell data" trace_name="PassCellData" variable="PassCellData" help=" Control whether the input cell data is to be passed to the output. If on, then the input cell data is passed through to the output; otherwise, only generated point data is placed into the output." default_value="0"/>
 </Module>
 <Module name="CleanPolyData" menu_name="Clean" root_name="CleanPD" module_type="Filter" long_help="Merge coincident points if they do not meet a feature edge critera." short_help="Merge coincident points.">
   <Filter class="vtkCleanPolyData">
     <Input name="Input" class="vtkPolyData"/>
   </Filter>
-<<<<<<< HEAD
-  <InputMenu label="Input" help="Set the input to this filter."
-             input_name="Input"/>
-=======
-  <InputMenu label="Input" help="Set the input to this filter." input_name="Input"/>
->>>>>>> 05559910
+  <InputMenu label="Input" help="Set the input to this filter." input_name="Input"/>
   <LabeledToggle label="Piece invariant" trace_name="PieceInvariant" variable="PieceInvariant" help="Turn this on to remove seams when running in parallel." default_value="1"/>
   <VectorEntry variable="Tolerance" trace_name="Tolerance" type="float" help="The tolerance in terms of fraction of bounding box length." default_value="0.0" data_range="0 1"/>
   <VectorEntry label="Absolute tolerance" variable="AbsoluteTolerance" trace_name="AbsoluteTolerance" type="float" help="The tolerance in absolute terms." default_value="1.0"/>
@@ -104,12 +64,6 @@
   <LabeledToggle label="Convert strips to polys" trace_name="ConvertStripsToPolys" variable="ConvertStripsToPolys" help="Turn on/off conversion of degenerate strips to polys." default_value="1"/>
   <LabeledToggle label="Point merging" trace_name="PointMerging" variable="PointMerging" help="Turn this On to control wheter points merging is performed." default_value="1"/>
 </Module>
-<<<<<<< HEAD
-
-<Module name="PVConnectivityFilter" menu_name="Connectivity" root_name="Connect" module_type="Filter" 
-        long_help="Mark connected components with integer point attribute array." 
-        short_help="Find connected components.">
-=======
 <Module name="CleanUnstructuredGrid" menu_name="CleanToGrid" root_name="CleanUGrid" module_type="Filter" long_help="This filter shrinks merges points and converts to unstructured grid." short_help="Merge points.">
   <Filter class="vtkCleanUnstructuredGrid">
     <Input name="Input" class="vtkDataSet"/>
@@ -117,7 +71,6 @@
   <InputMenu label="Input" help="Set the input to this filter." input_name="Input"/>
 </Module>
 <Module name="PVConnectivityFilter" menu_name="Connectivity" root_name="Connect" module_type="Filter" long_help="Mark connected components with integer point attribute array." short_help="Find connected components.">
->>>>>>> 05559910
   <Filter class="vtkPVConnectivityFilter">
     <Input name="Input" class="vtkDataSet"/>
   </Filter>
@@ -134,12 +87,7 @@
   <Filter class="vtkCurvatures">
     <Input name="Input" class="vtkPolyData"/>
   </Filter>
-<<<<<<< HEAD
-  <InputMenu label="Input" help="Set the input to this filter."
-             input_name="Input"/>
-=======
-  <InputMenu label="Input" help="Set the input to this filter." input_name="Input"/>
->>>>>>> 05559910
+  <InputMenu label="Input" help="Set the input to this filter." input_name="Input"/>
   <LabeledToggle label="Invert mean curvature" trace_name="InvertMeanCurvature" variable="InvertMeanCurvature" help="Turn this on to invert the mean curvature calculation for meshes with inward pointing normals." default_value="0"/>
   <SelectionList variable="CurvatureType" label="Curvature type" trace_name="CurvatureType" help="Select the curvature type." default_value="0">
     <Item name="Gaussian" value="0"/>
@@ -150,103 +98,11 @@
   <Filter class="vtkDecimatePro">
     <Input name="Input" class="vtkPolyData"/>
   </Filter>
-<<<<<<< HEAD
-  <InputMenu label="Input" help="Set the input to this filter."
-             input_name="Input"/>
-=======
-  <InputMenu label="Input" help="Set the input to this filter." input_name="Input"/>
->>>>>>> 05559910
+  <InputMenu label="Input" help="Set the input to this filter." input_name="Input"/>
   <VectorEntry label="Reduction target" trace_name="TargetReduction" variable="TargetReduction" type="float" help="Value between 0 and 1. Desired reduction of the total number of triangles." default_value="0.90" data_range="0 1"/>
   <LabeledToggle label="Preserve topology" trace_name="PreserveTopology" variable="PreserveTopology" help="If off, better reduction can occur, but model may break up." default_value="0"/>
   <VectorEntry label="Feature angle" trace_name="FeatureAngle" variable="FeatureAngle" type="float" help="This angle is used to define a feature edge. (i.e., if the surface normal between two adjacent triangles is >= Feature angle, an edge exists). Topology can be split along feature edges." default_value="15.0" data_range="0 180"/>
   <LabeledToggle label="Boundary deletable" trace_name="BoundaryVertexDeletion" variable="BoundaryVertexDeletion" help="If off, decimate will not remove points on the boundary." default_value="1"/>
-<<<<<<< HEAD
-</Module>
-
-  <Module name="Dialate"  root_name="Dialate" 
-          module_type="Filter">
-    <Filter class="vtkPVImageContinuousDilate3D">
-      <Input name="Input" class="vtkImageData" > 
-        <ArrayRequirement attribute="Point" components="1" /> 
-      </Input> 
-    </Filter>
-    <InputMenu id="im" label="Input" help="Set the input to this filter."
-               input_name="Input"/>
-    <ArrayMenu input_name="Input" attribute_type="Scalars"
-               label="Scalars" input_menu="im" number_of_components="1"
-               help="Select the input scalars to process."/>
-    <VectorEntry label="Kernel Size" variable="KernelSize" 
-                 type="int" length="3" 
-                 help="Determines the dilation neighborhood."
-                 default_value="1 1 1"/>
-  </Module>
-
-<Module name="ElevationFilter" menu_name="Elevation" root_name="Elevation" module_type="Filter"
-        long_help="Create point attribute array by projecting points onto an elevation vector." 
-        short_help="Create a point array representing elevation.">
-  <Filter class="vtkElevationFilter">
-    <Input name="Input" class="vtkDataSet" > 
-      <FixedTypeRequirement /> 
-    </Input> 
-  </Filter>
-  <InputMenu label="Input" help="Set the input to this filter."
-             input_name="Input"/>
-  <VectorEntry label="Scalar range" trace_name="ScalarRange" variable="ScalarRange" type="float" length="2" help="Set the range of scalar values to generate" default_value="0.0 1.0"/>
-  <LineWidget trace_name="Line" point1_variable="LowPoint" point2_variable="HighPoint"
-              point1_label="Low Point" point2_label="High Point"
-              use_label="0" show_resolution="0"
-              help="Set the minimum and maximum point for elevation"/>
-</Module>
-
-  <Module name="Erode"  root_name="Erode" 
-          module_type="Filter">
-    <Filter class="vtkPVImageContinuousErode3D">
-      <Input name="Input" class="vtkImageData" > 
-        <ArrayRequirement attribute="Point" components="1" /> 
-      </Input> 
-    </Filter>
-    <InputMenu id="im" label="Input" help="Set the input to this filter."
-               input_name="Input"/>
-    <ArrayMenu input_name="Input" attribute_type="Scalars"
-               label="Scalars" input_menu="im" number_of_components="1"
-               help="Select the input scalars to process."/>
-    <VectorEntry label="Kernel Size" variable="KernelSize" 
-                 type="int" length="3" 
-                 help="Determines the erosion neighborhood."
-                 default_value="1 1 1"/>
-  </Module>
-
-  <Module name="CTHPart" menu_name="Extract CTH Parts" root_name="CTHPart" 
-          module_type="Filter"
-          long_help="Create a surface from a CTH volume fraction." 
-          short_help="Extract a part from a CTH dataset.">
-    <Filter class="vtkExtractCTHPart">
-      <Input name="Input" class="vtkRectilinearGrid" > 
-        <ArrayRequirement attribute="Cell" components="1" /> 
-      </Input> 
-    </Filter>
-    <InputMenu id="im" label="Input"
-               help="Set the input to this filter."
-               input_name="Input"/>
-    <SelectCTHArrays input_menu="im" trace_name="ArraySelection" 
-               help="Select the volume fraction arrays for generating parts." />
-    <SelectWidget variable="Clipping">
-      <Item label="On" value="1">
-        <ImplicitPlaneWidget use_label="0" trace_name="Plane"
-              variable="ClipPlane" 
-              input_menu="im" 
-              help="Adjusts the parameters of the plane to clip with."/>
-      </Item>
-      <Item label="Off"  value="0">
-        <DummyWidget/>
-      </Item>
-    </SelectWidget>
-  </Module>
-
-<Module name="ExtractEdges" menu_name="Extract Edges" root_name="ExtractEdges" module_type="Filter"
-        long_help="Extract edges of 2-d and 3-d cells as lines." 
-        short_help="Covert data to wireframe.">
-=======
 </Module>
 <Module name="D3" menu_name="D3" root_name="D3" module_type="Filter" multiprocess_support="multiple_processes" long_help="Repartition a data set." short_help="Repartition a data set.">
   <Filter class="vtkDistributedDataFilter">
@@ -322,7 +178,6 @@
   </SelectWidget>
 </Module>
 <Module name="ExtractEdges" menu_name="Extract Edges" root_name="ExtractEdges" module_type="Filter" long_help="Extract edges of 2-d and 3-d cells as lines." short_help="Covert data to wireframe.">
->>>>>>> 05559910
   <Filter class="vtkExtractEdges">
     <Input name="Input" class="vtkDataSet"/>
   </Filter>
@@ -330,33 +185,18 @@
 </Module>
 <Module name="ExtractGrid" root_name="ExtractGrid" module_type="Filter" replace_input="0" long_help="Extract a subgrid from a curvilinear grid with the option of setting subsample strides." short_help="Extract a subgrid or subsample.">
   <Filter class="vtkExtractGrid">
-<<<<<<< HEAD
-    <Input name="Input" class="vtkStructuredGrid" />
-=======
     <Input name="Input" class="vtkStructuredGrid"/>
->>>>>>> 05559910
   </Filter>
   <InputMenu id="im" label="Input" help="Set the input to this filter." input_name="Input"/>
   <ExtentEntry variable="VOI" trace_name="VOI" input_menu="im" help="Set the min/max values of the volume of interest (VOI). The output will have the (I,J,K) extent specified here."/>
   <VectorEntry label="Sample rate" trace_name="SampleRate" variable="SampleRate" type="int" length="3" help="Set the sampling rate for each dimension" default_value="1 1 1"/>
   <LabeledToggle label="Include boundary" variable="IncludeBoundary" help="Select whether to always include the boundary of the grid in the output" default_value="0"/>
 </Module>
-<<<<<<< HEAD
-
-<Module name="ExtractParts" menu_name="Extract Parts" root_name="ExtractParts" module_type="Filter" 
-        long_help="Extract a subset of parts from a group." 
-        short_help="Extract a subset of parts from a group.">
-  <Filter class="vtkSelectInputs" >
-    <Input name="Input" class="vtkDataSet" quantity="Multiple" > 
-      <GroupRequirement quantity="Multiple" /> 
-    </Input> 
-=======
 <Module name="ExtractParts" menu_name="Extract Parts" root_name="ExtractParts" module_type="Filter" long_help="Extract a subset of parts from a group." short_help="Extract a subset of parts from a group.">
   <Filter class="vtkSelectInputs">
     <Input name="Input" class="vtkDataSet" quantity="Multiple">
       <GroupRequirement quantity="Multiple"/>
     </Input>
->>>>>>> 05559910
   </Filter>
   <ExtractPartsWidget  trace_name="parts" help="Choose the parts to extract."/>
 </Module>
@@ -383,39 +223,6 @@
   </Filter>
   <InputMenu label="Input" help="Set the input to this filter." input_name="Input"/>
 </Module>
-<<<<<<< HEAD
-
-  <Module name="ExtractVoids" menu_name="Extract Voids" class="vtkPVExtractGeometryByScalar" 
-          root_name="ExtractVoids"
-          module_type="Filter"
-          long_help="This filter works with connectivity filter.  It removes regions based on region id." 
-          short_help="Remove geometry based on integer id array.">
-    <Filter class="vtkKWExtractGeometryByScalar">
-      <Input name="Input" class="vtkUnstructuredGrid" /> 
-    </Filter>
-  </Module>
-  <Module name="Calculator" class="vtkPVSource"
-          root_name="Calc" button_image="PVCalculatorButton"
-          button_help="Create new arrays using mathematical operations and existing arrays."
-          module_type="Filter"
-          long_help="Compute new attribute arrays as function of existing arrays." 
-          short_help="Compute new attribute arrays.">
-    <Filter class="vtkArrayCalculator">
-      <Input name="Input" class="vtkDataSet" > 
-        <ArrayRequirement /> 
-        <FixedTypeRequirement /> 
-      </Input> 
-    </Filter>
-    <InputMenu label="Input" help="Set the input to this filter."
-               input_name="Input"/>
-    <StringEntry variable="ResultArrayName" trace_name="ResultArray"
-help="Set the name of the array to hold the results of this computation" default_value="Result"/>
-    <CalculatorWidget trace_name="Equation" help="Enter the equation for the new array."/>
-  </Module>
-<Module name="FeatureEdges" menu_name="Feature Edges" root_name="FeatureEdges" module_type="Filter" replace_input="0" 
-        long_help="This filter will extract edges along sharp edges of surfaces or boundaries of surfaces." 
-        short_help="Extract edges that meet the feature critera.">
-=======
 <Module name="ExtractVoids" menu_name="Extract Voids" class="vtkPVExtractGeometryByScalar" root_name="ExtractVoids" module_type="Filter" long_help="This filter works with connectivity filter.  It removes regions based on region id." short_help="Remove geometry based on integer id array.">
   <Filter class="vtkKWExtractGeometryByScalar">
     <Input name="Input" class="vtkUnstructuredGrid"/>
@@ -433,16 +240,10 @@
   <CalculatorWidget trace_name="Equation" help="Enter the equation for the new array."/>
 </Module>
 <Module name="FeatureEdges" menu_name="Feature Edges" root_name="FeatureEdges" module_type="Filter" replace_input="0" long_help="This filter will extract edges along sharp edges of surfaces or boundaries of surfaces." short_help="Extract edges that meet the feature critera.">
->>>>>>> 05559910
   <Filter class="vtkFeatureEdges">
     <Input name="Input" class="vtkPolyData"/>
   </Filter>
-<<<<<<< HEAD
-  <InputMenu label="Input" help="Set the input to this filter."
-             input_name="Input"/>
-=======
-  <InputMenu label="Input" help="Set the input to this filter." input_name="Input"/>
->>>>>>> 05559910
+  <InputMenu label="Input" help="Set the input to this filter." input_name="Input"/>
   <LabeledToggle label="Boundary edges" trace_name="BoundaryEdges" variable="BoundaryEdges" help="Turn this off if you do not want to extract boundary edges." default_value="1"/>
   <LabeledToggle label="Feature edges" trace_name="FeatureEdges" variable="FeatureEdges" help="Turn this off if you do not want to extract feature edges." default_value="1"/>
   <LabeledToggle label="Non-manifold edges" trace_name="NonManifoldEdges" variable="NonManifoldEdges" help="Turn this off if you do not want to extract non-manifold edges." default_value="1"/>
@@ -475,16 +276,8 @@
       <ArrayRequirement attribute="Point" components="1"/>
     </Input>
   </Filter>
-<<<<<<< HEAD
-  <InputMenu id="im" label="Input" help="Set the input to this filter."
-             input_name="Input"/>
-  <ArrayMenu input_name="Input" attribute_type="Scalars"
-             label="Scalars" input_menu="im" number_of_components="1"
-             help="Select the input scalars to process."/>
-=======
   <InputMenu id="im" label="Input" help="Set the input to this filter." input_name="Input"/>
   <ArrayMenu input_name="Input" attribute_type="Scalars" label="Scalars" input_menu="im" number_of_components="1" help="Select the input scalars to process."/>
->>>>>>> 05559910
   <VectorEntry variable="Dimensionality" type="int" help="Pick a value 2 for XY images, 3 for volumes." default_value="2" data_range="2 3"/>
 </Module>
 <Module name="GradientMagnitude" menu_name="Gradient Magnitude" root_name="GradM" module_type="Filter">
@@ -506,78 +299,30 @@
   <Filter class="vtkPLinearExtrusionFilter">
     <Input name="Input" class="vtkPolyData"/>
   </Filter>
-<<<<<<< HEAD
-  <InputMenu label="Input" help="Set the input to this filter."
-             input_name="Input"/>
-=======
-  <InputMenu label="Input" help="Set the input to this filter." input_name="Input"/>
->>>>>>> 05559910
+  <InputMenu label="Input" help="Set the input to this filter." input_name="Input"/>
   <VectorEntry label="Scale factor" trace_name="ScaleFactor" variable="ScaleFactor" type="float" help="Set the extrusion scale factor" default_value="1.0"/>
   <VectorEntry variable="Vector" trace_name="Vector" type="float" length="3" help="Set the direction for the extrusion" default_value="0.0 0.0 1.0"/>
   <LabeledToggle variable="Capping" trace_name="Capping" help="Select whether to draw endcaps" default_value="1"/>
   <LabeledToggle label="Piece invariant" trace_name="PieceInvariant" variable="PieceInvariant" help="Turn this off if you do want to process ghost levels and do not mind seams." default_value="0"/>
 </Module>
-<<<<<<< HEAD
-
-<Module name="LoopSubdivisionFilter" menu_name="Loop Subdivision" root_name="LoopSubDiv" module_type="Filter" 
-        long_help="This filter iteratively divides each triangle into four triangles.  New points are placed so the output surface is smooth." 
-        short_help="Create a higher resolution and smoother surface.">
-=======
 <Module name="LoopSubdivisionFilter" menu_name="Loop Subdivision" root_name="LoopSubDiv" module_type="Filter" long_help="This filter iteratively divides each triangle into four triangles.  New points are placed so the output surface is smooth." short_help="Create a higher resolution and smoother surface.">
->>>>>>> 05559910
   <Filter class="vtkLoopSubdivisionFilter">
     <Input name="Input" class="vtkPolyData"/>
   </Filter>
-<<<<<<< HEAD
-  <InputMenu label="Input" help="Set the input to this filter."
-             input_name="Input"/>
-=======
-  <InputMenu label="Input" help="Set the input to this filter." input_name="Input"/>
->>>>>>> 05559910
+  <InputMenu label="Input" help="Set the input to this filter." input_name="Input"/>
   <VectorEntry label="Number of divisions" trace_name="NumberOfSubdivisions" variable="NumberOfSubdivisions" type="int" help="Each subdivision changes single triangles into four triangles." default_value="1"/>
 </Module>
 <Module name="MaskPoints" menu_name="Mask Points" root_name="MaskPts" module_type="Filter" long_help="Reduce the number of points.  This filter is often used before glyphing.  Generating vertices is an option." short_help="Reduce the number of points.">
   <Filter class="vtkMaskPoints">
-<<<<<<< HEAD
-    <Input name="Input" class="vtkDataSet" /> 
-  </Filter>
-  <InputMenu label="Input" help="Set the input to this filter."
-             input_name="Input"/>
-=======
-    <Input name="Input" class="vtkDataSet"/>
-  </Filter>
-  <InputMenu label="Input" help="Set the input to this filter." input_name="Input"/>
->>>>>>> 05559910
+    <Input name="Input" class="vtkDataSet"/>
+  </Filter>
+  <InputMenu label="Input" help="Set the input to this filter." input_name="Input"/>
   <VectorEntry label="On ratio" trace_name="OnRatio" variable="OnRatio" type="int" help="The ratio of points retained." default_value="2"/>
   <VectorEntry label="Max. points" trace_name="MaximumNumberOfPoints" variable="MaximumNumberOfPoints" type="int" help="Limit the number of points." default_value="9223372036854775807"/>
   <VectorEntry variable="Offset" trace_name="Offset" type="int" help="Start with this point." default_value="0"/>
   <LabeledToggle label="Random" trace_name="Random" variable="RandomMode" help="Select whether to randomly select points, or subsample regularly." default_value="0"/>
   <LabeledToggle label="Generate vertices" trace_name="GenerateVertices" variable="GenerateVertices" help="Convienience feature to display points." default_value="0"/>
 </Module>
-<<<<<<< HEAD
-
-  <Module name="Median"  root_name="Median" 
-          module_type="Filter">
-    <Filter class="vtkPVImageMedian3D">
-      <Input name="Input" class="vtkImageData" > 
-        <ArrayRequirement attribute="Point" components="1" /> 
-      </Input> 
-    </Filter>
-    <InputMenu id="im" label="Input" help="Set the input to this filter."
-               input_name="Input"/>
-    <ArrayMenu input_name="Input" attribute_type="Scalars"
-               label="Scalars" trace_name="Scalars" input_menu="im" number_of_components="1"
-               help="Select the input scalars to process."/>
-    <VectorEntry label="Kernel Size" trace_name="KernelSize" variable="KernelSize" 
-                 type="int" length="3" 
-                 help="Determines the smoothing nieghborhood."
-                 default_value="1 1 1"/>
-  </Module>
-
-<Module name="PolyDataNormals" menu_name="Normals generation" root_name="PDNormals" module_type="Filter"
-          long_help="This filter will produce surface normals used for smooth shading.  Spltting is used to avoid smoothing across feature edges." 
-          short_help="Produce surface point normals.">
-=======
 <Module name="Median"  root_name="Median" module_type="Filter">
   <Filter class="vtkPVImageMedian3D">
     <Input name="Input" class="vtkImageData">
@@ -589,16 +334,10 @@
   <VectorEntry label="Kernel Size" trace_name="KernelSize" variable="KernelSize" type="int" length="3" help="Determines the smoothing nieghborhood." default_value="1 1 1"/>
 </Module>
 <Module name="PolyDataNormals" menu_name="Normals generation" root_name="PDNormals" module_type="Filter" long_help="This filter will produce surface normals used for smooth shading.  Spltting is used to avoid smoothing across feature edges." short_help="Produce surface point normals.">
->>>>>>> 05559910
   <Filter class="vtkPPolyDataNormals">
     <Input name="Input" class="vtkPolyData"/>
   </Filter>
-<<<<<<< HEAD
-  <InputMenu label="Input" help="Set the input to this filter."
-             input_name="Input"/>
-=======
-  <InputMenu label="Input" help="Set the input to this filter." input_name="Input"/>
->>>>>>> 05559910
+  <InputMenu label="Input" help="Set the input to this filter." input_name="Input"/>
   <VectorEntry label="Feature angle" trace_name="FeatureAngle" variable="FeatureAngle" type="float" help="Points are duplicated along features over this angle (0->180)" default_value="30.0" data_range="0 180"/>
   <LabeledToggle variable="Splitting" trace_name="Splitting" help="Turn on/off the splitting of sharp edges." default_value="1"/>
   <LabeledToggle variable="Consistency" trace_name="Consistency" help="Turn on/off the enforcement of consistent polygon ordering." default_value="1"/>
@@ -606,17 +345,13 @@
   <LabeledToggle label="Flip normals" trace_name="FlipNormals" variable="FlipNormals" help="Flipping reverves the meaning of front and back." default_value="0"/>
   <LabeledToggle label="Non-manifold" trace_name="NonManifoldTraversal" variable="NonManifoldTraversal" help="Turn on/off traversal across non-manifold edges. This will prevent problems where the consistency of polygonal ordering is corrupted due to topological loops." default_value="1"/>
   <LabeledToggle label="Piece invariant" trace_name="PieceInvariant" variable="PieceInvariant" help="Turn this off if you do not want to process ghost levels and do not mind seams." default_value="1"/>
-<<<<<<< HEAD
-=======
 </Module>
 <Module name="CTHOutlineFilter" menu_name="Outline (CTH AMR)" root_name="CTHOutline" module_type="Filter">
   <Filter class="vtkCTHOutlineFilter">
     <Input name="Input" class="vtkCTHData"/>
   </Filter>
   <InputMenu label="Input" help="Set the input to this filter." input_name="Input"/>
->>>>>>> 05559910
-</Module>
-
+</Module>
 <Module name="StructuredGridOutlineFilter" menu_name="Outline (curvilinear)" root_name="GOutline" module_type="Filter">
   <Filter class="vtkStructuredGridOutlineFilter">
     <Input name="Input" class="vtkStructuredGrid"/>
@@ -633,12 +368,7 @@
   <Filter class="vtkPOutlineCornerFilter">
     <Input name="Input" class="vtkDataSet"/>
   </Filter>
-<<<<<<< HEAD
-  <InputMenu label="Input" help="Set the input to this filter."
-             input_name="Input"/>
-=======
-  <InputMenu label="Input" help="Set the input to this filter." input_name="Input"/>
->>>>>>> 05559910
+  <InputMenu label="Input" help="Set the input to this filter." input_name="Input"/>
   <VectorEntry label="Corner factor" trace_name="CornerFactor" variable="CornerFactor" type="float" help="The relative size of the corners to the length of the corresponding bounds. (0.001 -> 0.5)" default_value="0.2" data_range="0.001 0.5"/>
 </Module>
 <Module name="PartScalars" menu_name="Part Id Scalars" root_name="ColorParts" module_type="Filter" long_help="This filter uses colors to show how data is partitioned across parts." short_help="Generate point scalars from part id.">
@@ -653,12 +383,7 @@
   <Filter class="vtkPieceScalars">
     <Input name="Input" class="vtkDataSet"/>
   </Filter>
-<<<<<<< HEAD
-  <InputMenu label="Input" help="Set the input to this filter."
-             input_name="Input"/>
-=======
-  <InputMenu label="Input" help="Set the input to this filter." input_name="Input"/>
->>>>>>> 05559910
+  <InputMenu label="Input" help="Set the input to this filter." input_name="Input"/>
   <LabeledToggle label="Random" trace_name="RandomMode" variable="RandomMode" help="Select whether to use random colors for the various pieces" default_value="0"/>
 </Module>
 <!--
@@ -680,47 +405,25 @@
       <FixedTypeRequirement/>
     </Input>
   </Filter>
-<<<<<<< HEAD
-  <InputMenu label="Input" help="Set the input to this filter."
-             input_name="Input"/>
-=======
-  <InputMenu label="Input" help="Set the input to this filter." input_name="Input"/>
->>>>>>> 05559910
+  <InputMenu label="Input" help="Set the input to this filter." input_name="Input"/>
   <LabeledToggle label="Pass point data" trace_name="PassPointData" variable="PassPointData" help="If on, then the input point data is passed through to the output; otherwise, only generated cell data is placed into the output." default_value="0"/>
 </Module>
 <Module name="QuadricClustering" menu_name="Quadric Clustering" root_name="QC" module_type="Filter" long_help="This filter is the same filter used to generate level of detail for ParaView.  It uses a structure grid of bins and merges all points contained in each bin." short_help="Simplify polygonal models.">
   <Filter class="vtkQuadricClustering">
     <Input name="Input" class="vtkPolyData"/>
   </Filter>
-<<<<<<< HEAD
-  <InputMenu label="Input" help="Set the input to this filter."
-             input_name="Input"/>
-=======
-  <InputMenu label="Input" help="Set the input to this filter." input_name="Input"/>
->>>>>>> 05559910
+  <InputMenu label="Input" help="Set the input to this filter." input_name="Input"/>
   <VectorEntry label="Spacing" trace_name="DivisionSpacing" variable="DivisionSpacing" type="float" length="3" help="Set the spacing of the bins in each dimension" default_value="1.0 1.0 1.0"/>
   <LabeledToggle label="Use input points" trace_name="UseInputPoints" variable="UseInputPoints" help="Select whether to use points from the input in the output or to calculate optimum representative points for each bin" default_value="0"/>
   <LabeledToggle label="Use feature edges" trace_name="UseFeatureEdges" variable="UseFeatureEdges" help="Select whether to use feature edge quadrics to match up the boundaries between pieces" default_value="0"/>
   <LabeledToggle label="Use feature points" trace_name="UseFeaturePoints" variable="UseFeaturePoints" help="Select whether to use feature point quadrics to align piece boundaries" default_value="0"/>
   <LabeledToggle label="Copy cell data" trace_name="CopyCellData" variable="CopyCellData" help="Should cell data be copied from output to input?" default_value="0"/>
 </Module>
-<<<<<<< HEAD
-
-<Module name="BrownianPoints" menu_name="Random Vectors" root_name="BPts" module_type="Filter" 
-        long_help="This filter creates a new 3 component point data array and sets it as the default vectors.  It uses a random number generator to create values." 
-        short_help="Create a new random vector array.">
-=======
 <Module name="BrownianPoints" menu_name="Random Vectors" root_name="BPts" module_type="Filter" long_help="This filter creates a new 3 component point data array and sets it as the default vectors.  It uses a random number generator to create values." short_help="Create a new random vector array.">
->>>>>>> 05559910
   <Filter class="vtkBrownianPoints">
     <Input name="Input" class="vtkDataSet"/>
   </Filter>
-<<<<<<< HEAD
-  <InputMenu label="Input" help="Set the input to this filter."
-             input_name="Input"/>
-=======
-  <InputMenu label="Input" help="Set the input to this filter." input_name="Input"/>
->>>>>>> 05559910
+  <InputMenu label="Input" help="Set the input to this filter." input_name="Input"/>
   <VectorEntry label="Min. speed" trace_name="MinimumSpeed" variable="MinimumSpeed" type="float" help="The minimum size of the random point vectors generated." default_value="0.0"/>
   <VectorEntry label="Max. speed" trace_name="MaximumSpeed" variable="MaximumSpeed" type="float" help="The maximum size of the random point vectors generated." default_value="1.0"/>
 </Module>
@@ -728,12 +431,7 @@
   <Filter class="vtkReflectionFilter">
     <Input name="Input" class="vtkDataSet"/>
   </Filter>
-<<<<<<< HEAD
-  <InputMenu label="Input" help="Set the input to this filter."
-             input_name="Input"/>
-=======
-  <InputMenu label="Input" help="Set the input to this filter." input_name="Input"/>
->>>>>>> 05559910
+  <InputMenu label="Input" help="Set the input to this filter." input_name="Input"/>
   <SelectionList variable="Plane" trace_name="Plane" help="Select which plane of the bounding box to reflect across" default_value="0">
     <Item name="X" value="6"/>
     <Item name="Y" value="7"/>
@@ -745,79 +443,37 @@
     <Item name="Y Max" value="4"/>
     <Item name="Z Max" value="5"/>
   </SelectionList>
-<<<<<<< HEAD
-  <VectorEntry label="Center" trace_name="Center" variable="Center" type="float"
-               help="The center of the mirror plane."
-               default_value="0.0"/>
-=======
   <VectorEntry label="Center" trace_name="Center" variable="Center" type="float" help="The center of the mirror plane." default_value="0.0"/>
->>>>>>> 05559910
 </Module>
 <Module name="RibbonFilter" menu_name="Ribbon" root_name="Ribbon" module_type="Filter" long_help="This filter generates ribon surface from lines.  It is useful for displaying streamlines." short_help="Create ribon surfaces from lines.">
   <Filter class="vtkPVRibbonFilter">
-<<<<<<< HEAD
-    <Input name="Input" class="vtkPolyData" > 
-      <ArrayRequirement attribute="Point" components="3" /> 
-    </Input> 
-  </Filter>
-  <InputMenu id="im" label="Input" help="Set the input to this filter."
-             input_name="Input"/>
-  <ArrayMenu input_name="Input" trace_name="Vectors" attribute_type="Vectors"
-             label="Vectors" input_menu="im" number_of_components="3"
-             help="Select the input normals to process."/>
-=======
     <Input name="Input" class="vtkPolyData">
       <ArrayRequirement attribute="Point" components="3"/>
     </Input>
   </Filter>
   <InputMenu id="im" label="Input" help="Set the input to this filter." input_name="Input"/>
   <ArrayMenu input_name="Input" trace_name="Vectors" attribute_type="Vectors" label="Vectors" input_menu="im" number_of_components="3" help="Select the input normals to process."/>
->>>>>>> 05559910
   <VectorEntry variable="Width" trace_name="Width" type="float" help="The half width of the ribbon (or minimum)." default_value="0.5"/>
   <VectorEntry variable="Angle" trace_name="Angle" type="float" help="The offset angle of the ribbon from the line normal (0->360)." default_value="0.0" data_range="0 360"/>
   <VectorEntry label="Default normal" trace_name="DefaultNormal" variable="DefaultNormal" type="float" length="3" help="When this option is on, default normals will be calculated if the input contains no normals" default_value="0.0 0.0 1.0"/>
   <LabeledToggle label="Vary width" trace_name="VaryWidth" variable="VaryWidth" help="Turn on/off the variation of ribbon width with scalar value." default_value="0"/>
 </Module>
-<<<<<<< HEAD
-
-<Module name="RotationalExtrusionFilter" menu_name="Rotational Extrusion" root_name="RotExtrude" module_type="Filter" 
-        long_help="This filter generates a swept surface while translates the input along a circular path." 
-        short_help="Generates a swept surface using a rotational path.">
-=======
 <Module name="RotationalExtrusionFilter" menu_name="Rotational Extrusion" root_name="RotExtrude" module_type="Filter" long_help="This filter generates a swept surface while translates the input along a circular path." short_help="Generates a swept surface using a rotational path.">
->>>>>>> 05559910
   <Filter class="vtkRotationalExtrusionFilter">
     <Input name="Input" class="vtkPolyData"/>
   </Filter>
-<<<<<<< HEAD
-  <InputMenu label="Input" help="Set the input to this filter."
-             input_name="Input"/>
-=======
-  <InputMenu label="Input" help="Set the input to this filter." input_name="Input"/>
->>>>>>> 05559910
+  <InputMenu label="Input" help="Set the input to this filter." input_name="Input"/>
   <VectorEntry variable="Resolution" trace_name="Resolution" type="int" default_value="12"/>
   <LabeledToggle variable="Capping" trace_name="Capping" default_value="1"/>
   <VectorEntry variable="Angle" trace_name="Angle" type="float" help="Set the angle of rotation." default_value="360.0"/>
   <VectorEntry variable="Translation" trace_name="Translation" type="float" help="The total amount of translation along the z-axis." default_value="0.0"/>
   <VectorEntry label="Delta radius" trace_name="DeltaRadius" variable="DeltaRadius" type="float" help="The change in radius during sweep process." default_value="0.0"/>
 </Module>
-<<<<<<< HEAD
-
-<Module name="ShrinkFilter" menu_name="Shrink" root_name="Shrink" module_type="Filter" 
-        long_help="This filter shrinks each input cell so they pull away from their neighbors." 
-        short_help="Shrink each input cell.">
-=======
 <Module name="ShrinkFilter" menu_name="Shrink" root_name="Shrink" module_type="Filter" long_help="This filter shrinks each input cell so they pull away from their neighbors." short_help="Shrink each input cell.">
->>>>>>> 05559910
   <Filter class="vtkShrinkFilter">
     <Input name="Input" class="vtkDataSet"/>
   </Filter>
-<<<<<<< HEAD
-  <InputMenu label="Input" help="Set the input to this filter."
-             input_name="Input"/>
-=======
-  <InputMenu label="Input" help="Set the input to this filter." input_name="Input"/>
->>>>>>> 05559910
+  <InputMenu label="Input" help="Set the input to this filter." input_name="Input"/>
   <VectorEntry label="Shrink factor" trace_name="ShrinkFactor" variable="ShrinkFactor" type="float" help="Set the amount to shrink by" default_value="0.5" data_range="0 1"/>
 </Module>
 <!--
@@ -836,12 +492,7 @@
   <Filter class="vtkSmoothPolyDataFilter">
     <Input name="Input" class="vtkPolyData"/>
   </Filter>
-<<<<<<< HEAD
-  <InputMenu label="Input" help="Set the input to this filter."
-             input_name="Input"/>
-=======
-  <InputMenu label="Input" help="Set the input to this filter." input_name="Input"/>
->>>>>>> 05559910
+  <InputMenu label="Input" help="Set the input to this filter." input_name="Input"/>
   <VectorEntry label="Num. iterations" trace_name="NumberOfIterations" variable="NumberOfIterations" type="int" help="Number of iterations. More iterations produces better smoothing." default_value="20"/>
   <VectorEntry variable="Convergence" trace_name="Convergence" type="float" help="Convergence criterion for the iteration process. Smaller numbers result in more smoothing iterations (0->1)." default_value="0.0" data_range="0 1"/>
 </Module>
@@ -849,28 +500,6 @@
   <Filter class="vtkStripper">
     <Input name="Input" class="vtkPolyData"/>
   </Filter>
-<<<<<<< HEAD
-  <InputMenu label="Input" help="Set the input to this filter."
-             input_name="Input"/>
-  <VectorEntry label="Max. length" trace_name="MaximumLength" variable="MaximumLength" type="int" help="Stop stripping after this many triangles." default_value="1000" data_range="4 100000"/>
-</Module>
-
-  <Module name="Subdivide" root_name="Subdivide" 
-          module_type="Filter" 
-          button_help="Subdivide the poly data into more polygons"
-          long_help="This filter iteratively divide triangles into four smaller triangles.  New points are placed linearly so the output surface matches the input surface." 
-          short_help="Creates a surface with more triangles than the input.">
-    <VectorEntry label="Num. divisions" trace_name="NumberOfSubdivisions" variable="NumberOfSubdivisions" type="int" 
-                 help="Set the number of subdivisions"
-                 default_value="1"/>
-    <Filter class="vtkLinearSubdivisionFilter">
-      <Input name="Input" class="vtkPolyData" /> 
-    </Filter>
-  </Module>
-<Module name="DataSetTriangleFilter" menu_name="Tetrahedralize" root_name="Tetra" module_type="Filter" 
-        long_help="This filter converts 3-d cells to tetrahedrons and polygons to triangles.  The output is always of type unstructured grid." 
-        short_help="Convert to tetrahedrons and triangles.">
-=======
   <InputMenu label="Input" help="Set the input to this filter." input_name="Input"/>
   <VectorEntry label="Max. length" trace_name="MaximumLength" variable="MaximumLength" type="int" help="Stop stripping after this many triangles." default_value="1000" data_range="4 100000"/>
 </Module>
@@ -881,7 +510,6 @@
   </Filter>
 </Module>
 <Module name="DataSetTriangleFilter" menu_name="Tetrahedralize" root_name="Tetra" module_type="Filter" long_help="This filter converts 3-d cells to tetrahedrons and polygons to triangles.  The output is always of type unstructured grid." short_help="Convert to tetrahedrons and triangles.">
->>>>>>> 05559910
   <Filter class="vtkDataSetTriangleFilter">
     <Input name="Input" class="vtkDataSet"/>
   </Filter>
@@ -908,12 +536,7 @@
   <Filter class="vtkTubeFilter">
     <Input name="Input" class="vtkPolyData"/>
   </Filter>
-<<<<<<< HEAD
-  <InputMenu label="Input" help="Set the input to this filter."
-             input_name="Input"/>
-=======
-  <InputMenu label="Input" help="Set the input to this filter." input_name="Input"/>
->>>>>>> 05559910
+  <InputMenu label="Input" help="Set the input to this filter." input_name="Input"/>
   <VectorEntry label="Num. sides" variable="NumberOfSides" trace_name="NumberOfSides" type="int" help="Set the number of sides for the tube" default_value="3"/>
   <LabeledToggle variable="Capping" trace_name="Capping" help="Select whether to draw endcaps on the tube" default_value="0"/>
   <VectorEntry variable="Radius" trace_name="Radius" type="float" help="Set the radius of the tube" default_value="0.5"/>
@@ -930,61 +553,24 @@
       <ArrayRequirement attribute="Point" components="1"/>
     </Input>
   </Filter>
-<<<<<<< HEAD
-  <InputMenu id="im" label="Input"
-             help="Set the input to this filter."
-             input_name="Input"/>
-  <ArrayMenu input_name="Input" attribute_type="Scalars" trace_name="Scalars" 
-             label="Scalars" input_menu="im"
-             help="Select the input scalars to process."/>
-=======
   <InputMenu id="im" label="Input" help="Set the input to this filter." input_name="Input"/>
   <ArrayMenu input_name="Input" attribute_type="Scalars" trace_name="Scalars" label="Scalars" input_menu="im" help="Select the input scalars to process."/>
->>>>>>> 05559910
   <VectorEntry label="Scale factor" variable="ScaleFactor" trace_name="ScaleFactor" type="float" help="Displacement is vector times scale." default_value="1.0"/>
   <VectorEntry variable="Normal" trace_name="Normal" type="float" length="3" help="Warp direction." default_value="0.0 0.0 1.0"/>
   <LabeledToggle label="Use normal" trace_name="UseNormal" variable="UseNormal" help="Use instance model normals rather than instance normal." default_value="0"/>
   <LabeledToggle label="X-Y plane" trace_name="XYPlane" variable="XYPlane" help="Z value is used to warp the surface, scalars to color surface." default_value="0"/>
 </Module>
-<<<<<<< HEAD
-
-<Module name="WarpVector" root_name="WarpV"
-      button_image="PVVectorDisplacementButton"
-      button_help="Warp (displace) the geometry with a given vector field."
-      default="vectors" 
-      module_type="Filter"
-      long_help="This filter displaces point coordinates along a vector attribute.  It is useful for showing mechanical deformation." 
-      short_help="Warp (displace) the geometry with a given vector field.">
-=======
 <Module name="WarpVector" root_name="WarpV" button_image="PVVectorDisplacementButton" button_help="Warp (displace) the geometry with a given vector field." default="vectors" module_type="Filter" long_help="This filter displaces point coordinates along a vector attribute.  It is useful for showing mechanical deformation." short_help="Warp (displace) the geometry with a given vector field.">
->>>>>>> 05559910
   <Filter class="vtkPVWarpVector">
     <Input name="Input" class="vtkPointSet">
       <ArrayRequirement attribute="Point" components="3"/>
     </Input>
   </Filter>
-<<<<<<< HEAD
-  <InputMenu id="im" label="Input"
-             help="Set the input to this filter."
-             input_name="Input"/>
-  <ArrayMenu input_name="Input" attribute_type="Vectors" trace_name="Vectors" 
-             label="Vectors" input_menu="im" number_of_components="3"
-             help="Select the input vectors to process."/>
-  <VectorEntry label="Scale factor" trace_name="ScaleFactor" variable="ScaleFactor" type="float" help="Displacement is vector times scale." default_value="1.0"/>
-</Module>
-
-  <Module name="Cut" root_name="Cut" replace_input="0"
-          module_type="Filter" button_image="PVCutButton"
-          button_help="Cut with an implicit plane or sphere. Cutting typically reduces the dimensionality of the data."
-          long_help="This filter cuts a data set with a plane or sphere.  Cutting is similar to a contour.  It creates surfaces from volumes and lines from surfaces." 
-          short_help="Cut datasets with planes or spheres.">
-=======
   <InputMenu id="im" label="Input" help="Set the input to this filter." input_name="Input"/>
   <ArrayMenu input_name="Input" attribute_type="Vectors" trace_name="Vectors" label="Vectors" input_menu="im" number_of_components="3" help="Select the input vectors to process."/>
   <VectorEntry label="Scale factor" trace_name="ScaleFactor" variable="ScaleFactor" type="float" help="Displacement is vector times scale." default_value="1.0"/>
 </Module>
 <Module name="Cut" root_name="Cut" replace_input="0" module_type="Filter" button_image="PVCutButton" button_help="Cut with an implicit plane or sphere. Cutting typically reduces the dimensionality of the data." long_help="This filter cuts a data set with a plane or sphere.  Cutting is similar to a contour.  It creates surfaces from volumes and lines from surfaces." short_help="Cut datasets with planes or spheres.">
->>>>>>> 05559910
 #ifdef VTK_USE_PATENTED
   <Filter class="vtkKitwareCutter">
     <Input name="Input" class="vtkDataSet"/>
@@ -1001,86 +587,10 @@
         <ImplicitPlaneWidget trace_name="Plane" use_label="0" input_menu="im1" help="Adjusts the parameters of the plane to cut with."/>
       </Item>
       <Item label="Sphere" value="GetSphereTclName">
-<<<<<<< HEAD
-        <SphereWidget use_label="0" trace_name="Sphere"
-            help="Adjusts the parameters of the sphere to clip with."/>
-      </Item>
-      <Item label="Box" value="GetBoxTclName">
-        <BoxWidget use_label="0" trace_name="Box"
-            help="Adjusts the parameters of the box to clip with."/>
-      </Item>
-      <Item label="Scalars">
-        <ContainerWidget>
-         <Item>
-           <ScalarRangeLabel trace_name="ScalarRange" array_menu="it3.am1"/>
-         </Item>
-         <Item id="it3">
-           <ArrayMenu id="am1" input_name="Input"
-                      attribute_type="Scalars" trace_name="Scalars" 
-                      label="Scalars"
-                      help="Choose the clipping scalar array."
-                      input_menu="im1"/>
-         </Item>
-         <Item>
-           <VectorEntry label="Clip value" trace_name="Offset"
-                        type="float" variable="Value"
-                        help="Choose the scalar value to clip with"
-                        default_value="0.0"/>
-         </Item>
-        </ContainerWidget>
-      </Item>
-    </SelectWidget>
-    <LabeledToggle label="Inside Out" trace_name="InsideOut" variable="InsideOut"
-                   help="Switches which part to keep."
-                   default_value="0"/>
-  </Module>
-  <Module name="Threshold" 
-          root_name="Threshold" button_image="PVThresholdButton"
-          button_help="Extract cells that satisfy a threshold criterion."
-          module_type="Filter"
-          long_help="This filter extracts cells that have point scalars in the specified range." 
-          short_help="Extract cells that satisfy a threshold criterion.">
-    <Filter class="vtkPVThresholdFilter">
-      <Input name="Input" class="vtkDataSet" > 
-        <ArrayRequirement components="1" /> 
-      </Input> 
-    </Filter>
-    <InputMenu id="im" label="Input" trace_name="Input"
-               help="Set the input to this filter."
-               input_name="Input"/>
-    <FieldMenu id="fm" trace_name="FieldMenu"
-               help="Choose cell or point field to threshold."
-               input_menu="im"/>
-    <ArrayMenu id="am" input_name="Input"
-               attribute_type="Scalars" trace_name="Scalars" 
-               label="Scalars"
-               help="Choose the threshold scalar array."
-               field_menu="fm"/>
-    <MinMax trace_name="MinMax" 
-             array_menu="am" 
-             min_label="Lower Threshold" 
-             max_label="Upper Threshold" 
-             min_help="Choose the lower value of the threshold" 
-             max_help="Choose the upper value of the threshold" 
-             get_min_command="GetLowerThreshold" 
-             get_max_command="GetUpperThreshold" 
-             set_command="ThresholdBetween"  />
-    <LabeledToggle label="All Scalars" trace_name="AllScalars"
-                   variable="AllScalars" 
-                   help="If AllScalars is checked, then a cell is only included if all its points are within the threshold. This is only relevant for point data."
-                   default_value="1"/> 
-  </Module>
-  <Module name="Contour" 
-       root_name="Contour" button_image="PVContourButton"
-       button_help="Generate isolines or isosurfaces."
-       module_type="Filter" replace_input="0" 
-       long_help="Generate isolines or isosurfaces using point scalars." 
-          short_help="Generate isolines or isosurfaces.">
-=======
         <SphereWidget trace_name="Sphere" use_label="0" help="Adjusts the parameters of the sphere to cut with."/>
       </Item>
     </SelectWidget>
-    <CutEntry label="Cut Offset Values" trace_name="Cut Values" initial_value="0" input_menu="im1" help="List of current offset values. This can be used to create multiple cut planes/spheres with different centers. Each entry represents a new cut with center shifted by the offset value." set_number_command="SetNumberOfContours" set_contour_command="SetValue"/>
+    <CutEntry label="Cut Offset Values" trace_name="Cut Values" initial_value="0" input_menu="im1" help="List of current offset values. This can be used to create multiple cut planes/spheres with different centers. Each entry represents a new cut with center shifted by the offset value."/>
 </Module>
 <Module name="Clip" root_name="Clip" module_type="Filter" button_image="PVClipButton" button_help="Clip with an implicit plane, sphere or with scalars.Clipping does not reduce the dimensionality of the data set." long_help="Clip with an implicit plane, sphere or with scalars. Clipping does not reduce the dimensionality of the data set.  This output data type of this filter is always an unstructured grid." short_help="Clip with an implicit plane, sphere or with scalars.">
   <Filter class="vtkPVClipDataSet">
@@ -1127,7 +637,6 @@
   <LabeledToggle label="All Scalars" trace_name="AllScalars" variable="AllScalars"  help="If AllScalars is checked, then a cell is only included if all its points are within the threshold. This is only relevant for point data." default_value="1"/>
 </Module>
 <Module name="Contour" root_name="Contour" button_image="PVContourButton" button_help="Generate isolines or isosurfaces." module_type="Filter" replace_input="0" long_help="Generate isolines or isosurfaces using point scalars." short_help="Generate isolines or isosurfaces.">
->>>>>>> 05559910
 #ifdef VTK_USE_PATENTED
   <Filter class="vtkPVKitwareContourFilter">
     <Input name="Input" class="vtkDataSet">
@@ -1144,100 +653,9 @@
 // Do not change the tracename of the input menu, it is used by vtkPVContour
   <InputMenu id="im" label="Input" trace_name="Input" help="Set the input to this filter." input_name="Input"/>
 // Do not change the tracename of the array menu, it is used by vtkPVContour
-<<<<<<< HEAD
-  <ArrayMenu id="am" input_name="Input" attribute_type="Scalars"
-             label="Scalars" trace_name="Scalars" input_menu="im"
-             number_of_components="1"
-             help="Choose which scalar array you want to contour."/>
-  <ScalarRangeLabel trace_name="ScalarRangeLabel" array_menu="am"/>
-  <ContourEntry label="Contour Values" trace_name="Contour Values"
-                help="List of current contour values. "/>
-    <LabeledToggle label="Compute Normals"
-                   variable="ComputeNormals" 
-                   help="Select whether to compute normals"
-                   default_value="1"/>
-    <LabeledToggle label="Compute Gradients"
-                   variable="ComputeGradients" 
-                   help="Select whether to compute gradients"
-                   default_value="0"/>
-    <LabeledToggle label="Compute Scalars"
-                   variable="ComputeScalars" 
-                   help="Select whether to compute scalars"
-                   default_value="0"/>
-  </Module>
-  <Module name="Glyph" root_name="Glyph" 
-          module_type="Filter" button_image="PVGlyphButton"
-          replace_input="0" 
-          button_help="Generate a glyph (symbol) at each point of the dataset. These can be colored, scaled and oriented"
-          long_help="This filters generates an arrow, sphere, or cone at each point of the input data set.  The glyphs can be oriented and scale by the input point attributes." 
-          short_help="Generate a glyph symbol at each point of the input data set.">
-    <Filter class="vtkPVGlyphFilter">
-      <Input name="Input" class="vtkDataSet" /> 
-      <Input name="Source" class="vtkPolyData" /> 
-    </Filter>
-    <InputMenu id="im" label="Input" help="Set the input to this filter."
-               input_name="Input"/>
-    <InputMenu id="im2" label="Glyph" help="Select the glyph source."
-               input_name="Source" source_list="GlyphSources" />
-    <SelectWidget variable="Orient">
-      <Item label="Vector" value="1">
-        <ArrayMenu input_name="Input" attribute_type="Vectors" trace_name="Vectors" 
-                   label="Vectors" input_menu="im" number_of_components="3"
-                   help="Select the input vectors used to orient to glyphs."/>
-      </Item>
-      <Item label="Off"  value="0">
-        <DummyWidget/>
-      </Item>
-    </SelectWidget>
-    <SelectWidget label="Scale Mode" variable="ScaleMode" trace_name="Scale Mode" >
-      <Item label="Scalar" value="0">
-        <ArrayMenu input_name="Input" attribute_type="Scalars" trace_name="Scalars" 
-                   label="Scalars" input_menu="im" number_of_components="1"
-                   help="Choose the scalar array used to scale the glyphs."/>
-      </Item>
-      <Item label="Vector Magnitude"  value="1">
-        <DummyWidget/>
-      </Item>
-      <Item label="Vector Components"  value="2">
-        <DummyWidget/>
-      </Item>
-      <Item label="Data Scaling Off"  value="3">
-        <DummyWidget/>
-      </Item>
-    </SelectWidget>
-  <VectorEntry label="Scale Factor" trace_name="Scale Factor" variable="ScaleFactor" type="float" help="Scale the glyphs by this constant" default_value="1.0"/>
-  </Module>
-  <Module name="Probe" class="vtkPVProbe" 
-          root_name="Probe" button_image="PVProbeButton"
-          button_help="Sample data values at a point or along a line"
-          module_type="Filter"
-          long_help="Sample data attributes at a point or along a line.  Probed lines will be displayed in a graph of the attributes."
-          short_help="Sample data values at a point or along a line.">
-    <Filter class="vtkPProbeFilter">
-      <Input name="Source" class="vtkDataSet" > 
-        <GroupRequirement quantity="Single" /> 
-      </Input> 
-    </Filter>
-    <SelectWidget use_widget_command="1" label="Probe object"
-                  variable="Input">
-      <Item label="Point" value="GetOutputTclName">
-          <PointSourceWidget trace_name="Point" />
-      </Item>
-      <Item label="Line" value="GetOutputTclName">
-          <LineSourceWidget trace_name="Line" />
-      </Item>
-    </SelectWidget>
-  </Module>
- <Module name="StreamTracer" root_name="Stream" 
-         module_type="Filter" replace_input="0"
-         button_image="PVStreamTracerButton"
-         button_help="Generate streamtraces from a collection of seed points." 
-         long_help="Integrate streamlines in a vector field." 
-         short_help="Integrate streamlines in a vector field.">
-=======
   <ArrayMenu id="am" input_name="Input" attribute_type="Scalars" label="Scalars" trace_name="Scalars" input_menu="im" number_of_components="1" help="Choose which scalar array you want to contour."/>
   <ScalarRangeLabel id="srl" trace_name="ScalarRangeLabel" array_menu="am"/>
-  <ContourEntry label="Contour Values" trace_name="Contour Values" help="List of current contour values." array_menu="am" set_number_command="SetNumberOfContours" set_contour_command="SetValue"/>
+  <ContourEntry label="Contour Values" trace_name="Contour Values" help="List of current contour values." scalar_range="srl" array_menu="am"/>
   <LabeledToggle label="Compute Normals" variable="ComputeNormals" help="Select whether to compute normals" default_value="1"/>
   <LabeledToggle label="Compute Gradients" variable="ComputeGradients" help="Select whether to compute gradients" default_value="0"/>
   <LabeledToggle label="Compute Scalars" variable="ComputeScalars" help="Select whether to compute scalars" default_value="0"/>
@@ -1249,7 +667,29 @@
   </Filter>
   <InputMenu id="im" label="Input" help="Set the input to this filter." input_name="Input"/>
   <InputMenu id="im2" label="Glyph" help="Select the glyph source." input_name="Source" source_list="GlyphSources"/>
-  <OrientScaleWidget trace_name="OrientScale" input_menu="im" scalars_command="SelectInputScalars" vectors_command="SelectInputVectors" orient_command="SetOrient" scale_mode_command="SetScaleMode" scale_factor_command="SetScaleFactor" default_orient_mode="1" default_scale_mode ="1"/>
+  <SelectWidget variable="Orient">
+    <Item label="Vector" value="1">
+      <ArrayMenu input_name="Input" attribute_type="Vectors" trace_name="Vectors" label="Vectors" input_menu="im" number_of_components="3" help="Select the input vectors used to orient to glyphs."/>
+    </Item>
+    <Item label="Off" value="0">
+      <DummyWidget/>
+    </Item>
+  </SelectWidget>
+  <SelectWidget label="Scale Mode" variable="ScaleMode" trace_name="Scale Mode">
+    <Item label="Scalar" value="0">
+      <ArrayMenu input_name="Input" attribute_type="Scalars" trace_name="Scalars" label="Scalars" input_menu="im" number_of_components="1" help="Choose the scalar array used to scale the glyphs."/>
+    </Item>
+    <Item label="Vector Magnitude"  value="1">
+      <DummyWidget/>
+    </Item>
+    <Item label="Vector Components"  value="2">
+      <DummyWidget/>
+    </Item>
+    <Item label="Data Scaling Off"  value="3">
+      <DummyWidget/>
+    </Item>
+  </SelectWidget>
+  <ScaleFactorEntry label="Scale Factor" trace_name="Scale Factor" variable="ScaleFactor" type="float" help="Scale the glyphs by this constant" input_menu="im"/>
   <VectorEntry label="Max. Number of Glyphs" trace_name="Max Glyphs" variable="MaximumNumberOfPoints" type="int" help="Set the maximum number of points to glyph" default_value="5000"/>
   <LabeledToggle label="Mask Points" trace_name="MaskPoints" variable="UseMaskPoints" help="Create no more than specified maximum number of glyphs" default_value="1"/>
   <LabeledToggle label="Random Masking" trace_name="RandomMask" variable="RandomMode" help="Choose points at random to mask" default_value="0"/>
@@ -1270,7 +710,6 @@
   </SelectWidget>
 </Module>
 <Module name="StreamTracer" root_name="Stream" module_type="Filter" replace_input="0" button_image="PVStreamTracerButton" button_help="Generate streamtraces from a collection of seed points." long_help="Integrate streamlines in a vector field." short_help="Integrate streamlines in a vector field.">
->>>>>>> 05559910
   <Filter class="vtkDistributedStreamTracer">
     <Input name="Input" class="vtkDataSet" quantity="Multiple">
       <ArrayRequirement attribute="Point" components="3"/>
@@ -1287,22 +726,6 @@
     </Item>
   </SelectWidget>
   <ContainerWidget pack_direction="left" trace_name="MaxProp">
-<<<<<<< HEAD
-      <Item>
-        <SelectionList variable="MaximumPropagationUnit" trace_name="MaximumPropagationUnit" 
-                       label="Max. Propagation" option_width="15"
-                       help="Maximum propagation"
-                       default_value="1">
-          <Item name="Time" value="0"/>
-          <Item name="Length" value="1"/>
-        </SelectionList>
-      </Item>
-      <Item>
-        <VectorEntry label="" variable="MaximumPropagation" type="float"
-                     trace_name="MaxPropLen" help="Maximum propagation"
-                     default_value="1.0"/>
-      </Item>
-=======
     <Item>
       <SelectionList variable="MaximumPropagationUnit" trace_name="MaximumPropagationUnit" label="Max. Propagation" option_width="15" help="Maximum propagation" default_value="1">
         <Item name="Time" value="0"/>
@@ -1312,30 +735,8 @@
     <Item>
       <VectorEntry label="" variable="MaximumPropagation" type="float" trace_name="MaxPropLen" help="Maximum propagation" default_value="1.0"/>
     </Item>
->>>>>>> 05559910
   </ContainerWidget>
   <ContainerWidget pack_direction="left" trace_name="InitLen">
-<<<<<<< HEAD
-      <Item>
-        <SelectionList trace_name="InitialIntegrationStepUnit" variable="InitialIntegrationStepUnit" 
-                       label="Init. Step Len."  option_width="15"
-                       help="Initial step length"
-                       default_value="2">
-          <Item name="Time" value="0"/>
-          <Item name="Length" value="1"/>
-          <Item name="Cell Length" value="2"/>
-        </SelectionList>
-      </Item>
-      <Item>
-        <VectorEntry label="" variable="InitialIntegrationStep" type="float"
-                     trace_name="InitLen" help="Initial step length"
-                     default_value="0.5"/>
-      </Item>
-  </ContainerWidget>
-
-  <SelectionList trace_name="IntegrationDirection" variable="IntegrationDirection"  option_width="15" default_value="0">
-    <Item name="FORWARD"  value="0"/>
-=======
     <Item>
       <SelectionList trace_name="InitialIntegrationStepUnit" variable="InitialIntegrationStepUnit" label="Init. Step Len."  option_width="15" help="Initial step length" default_value="2">
         <Item name="Time" value="0"/>
@@ -1349,7 +750,6 @@
   </ContainerWidget>
   <SelectionList trace_name="IntegrationDirection" variable="IntegrationDirection"  option_width="15" default_value="0">
     <Item name="FORWARD" value="0"/>
->>>>>>> 05559910
     <Item name="BACKWARD" value="1"/>
     <Item name="BOTH" value="2"/>
   </SelectionList>
@@ -1361,26 +761,6 @@
       <DummyWidget/>
     </Item>
     <Item label="Runge-Kutta 4-5" value="2">
-<<<<<<< HEAD
-     <ContainerWidget>
-      <Item>
-       <ContainerWidget pack_direction="left" trace_name="MinLen">
-        <Item>
-         <SelectionList variable="MinimumIntegrationStepUnit" trace_name="MinimumIntegrationStepUnit" 
-                       label="Min. Step Len."  option_width="15"
-                       help="Minimum step length used in the integation"
-                       default_value="2">
-          <Item name="Time" value="0"/>
-          <Item name="Length" value="1"/>
-          <Item name="Cell Length" value="2"/>
-         </SelectionList>
-        </Item>
-        <Item>
-         <VectorEntry label="" variable="MinimumIntegrationStep" type="float"
-                      trace_name="MinLen"  
-                      help="Minimum step length  used in the integation"
-                      default_value="0.01"/>
-=======
       <ContainerWidget>
         <Item>
           <ContainerWidget pack_direction="left" trace_name="MinLen">
@@ -1395,46 +775,8 @@
               <VectorEntry label="" variable="MinimumIntegrationStep" type="float" trace_name="MinLen" help="Minimum step length  used in the integation" default_value="0.01"/>
             </Item>
           </ContainerWidget>
->>>>>>> 05559910
         </Item>
         <Item>
-<<<<<<< HEAD
-         <SelectionList variable="MaximumIntegrationStepUnit" trace_name="MaximumIntegrationStepUnit" 
-                        label="Max. Step Len."  option_width="15"
-                        help="Maximum step length used in the integration"
-                        default_value="2">
-           <Item name="Time" value="0"/>
-           <Item name="Length" value="1"/>
-           <Item name="Cell Length" value="2"/>
-         </SelectionList>
-        </Item>
-        <Item>
-         <VectorEntry label="" variable="MaximumIntegrationStep" type="float"
-                      trace_name="MaxLen" 
-                      help="Maximum step length used in the integration"
-                      default_value="1.0"/>
-        </Item>
-       </ContainerWidget>
-      </Item>
-      <Item>
-       <VectorEntry label="Maximum Error" trace_name="MaximumError" variable="MaximumError" 
-                      type="float" 
-                      help="Maximum error allowed in the integration"
-                      default_value="0.000001"/>
-      </Item>
-     </ContainerWidget>
-    </Item>
-  </SelectWidget>
-  <VectorEntry label="Max. Steps" trace_name="MaximumNumberOfSteps" variable="MaximumNumberOfSteps" type="int"
-               help="Maximum number of steps."
-               default_value="2000"/>
-  <VectorEntry label="Term. Speed" trace_name="TerminalSpeed" variable="TerminalSpeed" 
-               type="float" 
-               help="Terminal speed. The integration will be stopped if the speed (absolute value) is smaller than this threshold"
-               default_value="0.000000000001"/>
- </Module>
-</ModuleInterfaces>
-=======
           <ContainerWidget pack_direction="left" trace_name="MaxLen">
             <Item>
               <SelectionList variable="MaximumIntegrationStepUnit" trace_name="MaximumIntegrationStepUnit" label="Max. Step Len."  option_width="15" help="Maximum step length used in the integration" default_value="2">
@@ -1457,5 +799,4 @@
   <VectorEntry label="Max. Steps" trace_name="MaximumNumberOfSteps" variable="MaximumNumberOfSteps" type="int" help="Maximum number of steps." default_value="2000"/>
   <VectorEntry label="Term. Speed" trace_name="TerminalSpeed" variable="TerminalSpeed" type="float" help="Terminal speed. The integration will be stopped if the speed (absolute value) is smaller than this threshold" default_value="0.000000000001"/>
 </Module>
-</ModuleInterfaces>
->>>>>>> 05559910
+</ModuleInterfaces>