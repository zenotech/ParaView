--- conflicted
+++ resolved
@@ -1,31 +1,4 @@
 <ModuleInterfaces>
-<<<<<<< HEAD
-=======
-
-<Module name="GlyphSource2D" menu_name="2D Glyph" root_name="Glyph2D"
-        module_type="Source"
-        long_help="2D glyph source"
-        short_help="Create a 3D arrow">
-  <Source class="vtkGlyphSource2D"/>
-  <SelectionList variable="GlyphType" label="Glyph type"
-                 trace_name="GlyphType" help="Select the glyph type."
-                 default_value="9">
-    <Item name="Vertex"       value="1"/>
-    <Item name="Dash"         value="2"/>
-    <Item name="Cross"        value="3"/>
-    <Item name="Thick Cross"  value="4"/>
-    <Item name="Triangle"     value="5"/>
-    <Item name="Square"       value="6"/>
-    <Item name="Circle"       value="7"/>
-    <Item name="Diamond"      value="8"/>
-    <Item name="Arrow"        value="9"/>
-    <Item name="Thick Arrow"  value="10"/>
-  </SelectionList>
-  <LabeledToggle variable="Filled" trace_name="Filled"
-                 help="Specify whether the glyph is filled (a polygon) or not (a closed polygon defined by line segments). This only applies to 2D closed glyphs"
-                 default_value="1"/>
-</Module>
-                                                                                
 <Module name="CTHFractal" menu_name="CTHFractal" root_name="CTHFractal"
         module_type="Source" 
         long_help="Test source for CTH AMR" 
@@ -40,10 +13,9 @@
   <VectorEntry label="MaximumLevel" trace_name="MaximumLevel"
                variable="MaximumLevel" type="int"
                help="Determines how deep to refine the grid."/>
-  <LabeledToggle variable="GhostLevels" trace_name="GhostLevels" help="Set whether to generate overlapping ghost levels." default_value="0"/>
+  <LabeledToggle variable="GhostLevels" trace_name="GhostLevels" help="Set whether to generate overlapping ghost levels."/>
 </Module>
 
->>>>>>> 05559910
 <Module name="VectorText" menu_name="3D Text" root_name="VectorText"
         module_type="Source" 
         long_help="3D geometric representation of a text string." 
@@ -169,13 +141,8 @@
   <VectorEntry label="Start Theta" trace_name="Start Theta" variable="StartTheta" type="float" help="Set the starting angle in the longitude direction" default_value="0.0" data_range="0 360"/>
   <VectorEntry label="End Theta" trace_name="End Theta" variable="EndTheta" type="float" help="Set the ending angle in the longitude direction" default_value="360.0" data_range="0 360"/>
   <VectorEntry label="Phi Resolution" trace_name="Phi Resolution" variable="PhiResolution" type="int" help="Set the number of points in the latitude direction (ranging from Start Phi to End Phi)" default_value="8" data_range="0 1024"/>
-<<<<<<< HEAD
   <VectorEntry label="Start Phi" trace_name="Start Phi" variable="StartPhi" type="float" help="Set the starting angle in the latitude direction" default_value="0.0" data_range="0 360"/>
   <VectorEntry label="End Phi" trace_name="End Phi" variable="EndPhi" type="float" help="Set the ending angle in the latitude direction" default_value="180.0" data_range="0 360"/>
-=======
-  <VectorEntry label="Start Phi" trace_name="Start Phi" variable="StartPhi" type="float" help="Set the starting angle in the latitude direction" default_value="0.0" data_range="0 180"/>
-  <VectorEntry label="End Phi" trace_name="End Phi" variable="EndPhi" type="float" help="Set the ending angle in the latitude direction" default_value="180.0" data_range="0 180"/>
->>>>>>> 05559910
 </Module>
 
 <Module name="SuperquadricSource" menu_name="Superquadric" root_name="SQuad" module_type="Source" 
