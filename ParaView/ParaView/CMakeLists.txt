--- conflicted
+++ resolved
@@ -205,13 +205,7 @@
     #vtkIceTComposite.cxx
     vtkIceTRenderer.cxx
     vtkIceTRenderManager.cxx
-<<<<<<< HEAD
-    #vtkParallelRenderManager.cxx
     vtkIceTFactory.cxx
-    #vtkCompositeRenderManager.cxx
-=======
-    vtkIceTFactory.cxx
->>>>>>> e7bf7a32
     vtkPVIceTDisplayRenderModuleUI.cxx
     vtkPVIceTDisplayRenderModule.cxx
     vtkPVIceTRenderModuleUI.cxx
@@ -219,10 +213,6 @@
     vtkIceTClientCompositeManager.cxx
     )
   SET_SOURCE_FILES_PROPERTIES(
-<<<<<<< HEAD
-    #vtkParallelRenderManager.cxx
-=======
->>>>>>> e7bf7a32
     vtkIceTFactory.cxx
     ABSTRACT
     )
