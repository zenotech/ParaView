--- conflicted
+++ resolved
@@ -1,6 +1,4 @@
 SET( ParaView_SRCS
-#  vtkAllToNRedistributePolyData.cxx
-#  vtkBalancedRedistributePolyData.cxx
   vtkClientCompositeManager.cxx
   vtkCompleteArrays.cxx
   vtkCompositeProp.cxx
@@ -41,13 +39,7 @@
   vtkPVConnectDialog.cxx
   vtkPVContainerWidget.cxx
   vtkPVContourEntry.cxx 
-<<<<<<< HEAD
-  vtkPVContourFilter.cxx
   vtkPVContourWidgetProperty.cxx
-=======
-  vtkPVContourWidgetProperty.cxx
-  vtkPVCutEntry.cxx
->>>>>>> 05559910
   vtkPVDReaderModule.cxx
   vtkPVDWriter.cxx
   vtkPVData.cxx 
@@ -60,17 +52,12 @@
   vtkPVEnSightReaderModule.cxx
   vtkPVErrorLogDisplay.cxx
   vtkPVExtentEntry.cxx
-<<<<<<< HEAD
   vtkPVExtentTranslator.cxx
-=======
-  vtkPVExtentTranslator.cxx 
->>>>>>> 05559910
   vtkPVExtentWidgetProperty.cxx
   vtkPVExtractGeometryByScalar.cxx
   vtkPVExtractPartsWidget.cxx
   vtkPVFieldMenu.cxx
   vtkPVFileEntry.cxx
-  vtkPVFileEntryProperty.cxx
   vtkPVGenericRenderWindowInteractor.cxx
   vtkPVGeometryFilter.cxx
   vtkPVGhostLevelDialog.cxx
@@ -111,7 +98,6 @@
   vtkPVNavigationWindow.cxx
   vtkPVNumberOfOutputsInformation.cxx
   vtkPVObjectWidget.cxx
-  vtkPVOrientScaleWidget.cxx
   vtkPVPart.cxx
   vtkPVPartDisplay.cxx
   vtkPVPLOT3DReaderModule.cxx
@@ -150,6 +136,7 @@
   vtkPVStringWidgetProperty.cxx
   vtkPVSummaryHelper.cxx
   vtkPVTiledDisplayManager.cxx
+  vtkPVTimerInformation.cxx
   vtkPVTimerLogDisplay.cxx
   vtkPVTraceFileDialog.cxx
   vtkPVTrackballMoveActor.cxx
@@ -158,7 +145,6 @@
   vtkPVTrackballRotate.cxx
   vtkPVTrackballZoom.cxx
   vtkPVTreeComposite.cxx 
-  vtkPVValueList.cxx
   vtkPVVectorEntry.cxx
   vtkPVWidget.cxx
   vtkPVWidgetCollection.cxx
@@ -183,6 +169,10 @@
 IF (PARAVIEW_USE_ICE_T)
   SET( ParaView_SRCS
     ${ParaView_SRCS}
+    vtkPVDeskTopRenderModule.cxx
+    vtkPVDeskTopRenderModuleUI.cxx
+    vtkDesktopDeliveryClient.cxx
+    vtkDesktopDeliveryServer.cxx
     #vtkIceTComposite.cxx
     vtkIceTRenderer.cxx
     vtkIceTRenderManager.cxx
@@ -191,6 +181,8 @@
     vtkCompositeRenderManager.cxx
     vtkPVIceTDisplayRenderModuleUI.cxx
     vtkPVIceTDisplayRenderModule.cxx
+    vtkPVIceTRenderModuleUI.cxx
+    vtkPVIceTRenderModule.cxx
     vtkIceTClientCompositeManager.cxx
     )
   SET_SOURCE_FILES_PROPERTIES(
@@ -216,8 +208,6 @@
   ABSTRACT
   )
 
-<<<<<<< HEAD
-=======
 OPTION(PARAVIEW_USE_EXODUS "Build using Exodus library. Requires access to Exodus libraries" OFF)
 MARK_AS_ADVANCED(PARAVIEW_USE_EXODUS)
 IF(PARAVIEW_USE_EXODUS)
@@ -273,23 +263,19 @@
 ENDIF(PARAVIEW_USE_EXODUS)
 
 
->>>>>>> 05559910
 # Setup vtkInstantiator registration for this library's classes.
 VTK_MAKE_INSTANTIATOR2(vtkParaViewInstantiator PVInstantiator_SRCS
   ${ParaView_SRCS}
   EXPORT_MACRO VTK_EXPORT
   HEADER_LOCATION ${PARAVIEW_BINARY_DIR}/ParaView)
 
-VTK_WRAP_TCL(vtkKWParaViewTCL ParaViewTCL_SRCS ${PVInstantiator_SRCS} 
+VTK_WRAP_TCL2(vtkKWParaViewTCL ParaViewTCL_SRCS ${PVInstantiator_SRCS} 
   ${ParaView_SRCS})
 ADD_LIBRARY(vtkKWParaViewTCL ${ParaViewTCL_SRCS} ${PVInstantiator_SRCS} 
   ${ParaView_SRCS})
-<<<<<<< HEAD
-=======
 IF(PARAVIEW_USE_EXODUS)
   TARGET_LINK_LIBRARIES(vtkKWParaViewTCL ${EXODUS_LIBRARY} ${NETCDF_LIBRARY})
 ENDIF(PARAVIEW_USE_EXODUS)
->>>>>>> 05559910
 
 TARGET_LINK_LIBRARIES (vtkKWParaViewTCL
   vtkPVFiltersTCL
