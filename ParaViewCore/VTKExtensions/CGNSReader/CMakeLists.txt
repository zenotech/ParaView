--- conflicted
+++ resolved
@@ -3,15 +3,7 @@
   vtkCGNSReader
   vtkCGNSSubsetInclusionLattice)
 
-<<<<<<< HEAD
-set(vtkPVVTKExtensionsCGNSReader_INCLUDE_DIRS
-    ${CGNS_INCLUDE_DIR}
-   )
-
-set(Module_SRCS
-=======
 set(sources
->>>>>>> 0d5c94ac
   cgio_helpers.cxx
   vtkCGNSReaderInternal.cxx
   vtkFileSeriesHelper.cxx)
