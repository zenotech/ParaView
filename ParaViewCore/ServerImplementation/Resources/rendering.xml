<ServerManagerConfiguration>
  <ProxyGroup name="camera">
    <CameraProxy name="Camera" class="vtkCamera"
      processes="client" > <!-- |dataserver|renderserver -->
      <DoubleVectorProperty
        name="CameraPositionInfo"
        command="GetPosition"
        number_of_elements="3"
        information_only="1"
        default_values="0 0 1">
        <SimpleDoubleInformationHelper/>
      </DoubleVectorProperty>

      <DoubleVectorProperty
        name="CameraPosition"
        command="SetPosition"
        number_of_elements="3"
        information_property="CameraPositionInfo"
        immediate_update="1"
        ignore_synchronization="1"
        default_values="0 0 1">
      </DoubleVectorProperty>

      <DoubleVectorProperty
        name="CameraFocalPointInfo"
        command="GetFocalPoint"
        number_of_elements="3"
        information_only="1"
        default_values="0 0 0">
        <SimpleDoubleInformationHelper/>
      </DoubleVectorProperty>

      <DoubleVectorProperty
        name="CameraFocalPoint"
        command="SetFocalPoint"
        number_of_elements="3"
        information_property="CameraFocalPointInfo"
        immediate_update="1"
        ignore_synchronization="1"
        default_values="0 0 0">
      </DoubleVectorProperty>

      <DoubleVectorProperty
        name="CameraViewUpInfo"
        command="GetViewUp"
        number_of_elements="3"
        information_only="1"
        default_values="0 1 0">
        <SimpleDoubleInformationHelper/>
      </DoubleVectorProperty>

      <DoubleVectorProperty
        name="CameraViewUp"
        command="SetViewUp"
        number_of_elements="3"
        information_property="CameraViewUpInfo"
        immediate_update="1"
        ignore_synchronization="1"
        default_values="0 1 0">
      </DoubleVectorProperty>

      <DoubleVectorProperty
        name="CameraViewAngleInfo"
        command="GetViewAngle"
        information_only="1">
        <SimpleDoubleInformationHelper />
      </DoubleVectorProperty>

      <DoubleVectorProperty
        name="CameraViewAngle"
        command="SetViewAngle"
        information_property="CameraViewAngleInfo"
        number_of_elements="1"
        immediate_update="1"
        ignore_synchronization="1"
        default_values="30">
      </DoubleVectorProperty>

      <DoubleVectorProperty
        name="CameraClippingRangeInfo"
        command="GetClippingRange"
        number_of_elements="2"
        information_only="1"
        default_values="0.01 1000.01">
        <SimpleDoubleInformationHelper/>
      </DoubleVectorProperty>

      <DoubleVectorProperty
        name="CameraClippingRange"
        command="SetClippingRange"
        number_of_elements="2"
        information_property="CameraClippingRangeInfo"
        immediate_update="1"
        ignore_synchronization="1"
        default_values="0.01 1000.01">
      </DoubleVectorProperty>

      <DoubleVectorProperty
        name="CameraParallelScale"
        command="SetParallelScale"
        information_property="CameraParallelScaleInfo"
        number_of_elements="1"
        ignore_synchronization="1"
        default_values="1.0">
      </DoubleVectorProperty>

      <DoubleVectorProperty
        name="CameraParallelScaleInfo"
        command="GetParallelScale"
        number_of_elements="1"
        information_only="1"
        default_values="1.0" >
        <SimpleDoubleInformationHelper/>
      </DoubleVectorProperty>

      <IntVectorProperty
        name="CameraParallelProjection"
        command="SetParallelProjection"
        number_of_elements="1"
        ignore_synchronization="1"
        default_values="0">
        <BooleanDomain name="bool" />
      </IntVectorProperty>

      <DoubleVectorProperty
        name="EyeAngle"
        command="SetEyeAngle"
        number_of_elements="1"
        ignore_synchronization="1"
        default_values="2.0">
        <DoubleRangeDomain name="range" min="0" />
      </DoubleVectorProperty>
<<<<<<< HEAD
=======

      <DoubleVectorProperty
         name="HeadPose"
         command="SetEyeTransformMatrix"
         number_of_elements="16"
	 argument_is_array="1"
         default_values="1.0 0.0 0.0 0.0
			 0.0 1.0 0.0 0.0
			 0.0 0.0 1.0 0.0
			 0.0 0.0 0.0 1.0" >
      </DoubleVectorProperty>

      <DoubleVectorProperty
         name="WandPose"
         command="SetModelTransformMatrix"
         number_of_elements="16"
	 argument_is_array="1"
         default_values="1.0 0.0 0.0 0.0
			 0.0 1.0 0.0 0.0
			 0.0 0.0 1.0 0.0
			 0.0 0.0 0.0 1.0" >
      </DoubleVectorProperty>

>>>>>>> 606c3e5c
    </CameraProxy> <!-- end of Camera Proxy -->
  </ProxyGroup>

  <ProxyGroup name="mappers">

    <Proxy name="ProjectedTetrahedraMapper"
      class="vtkProjectedTetrahedraMapper"
      processes="client|renderserver|dataserver">
      <IntVectorProperty
        name="ScalarMode"
        command="SetScalarMode"
        default_values="3"
        number_of_elements="1"
        animateable="0">
        <EnumerationDomain name="enum">
          <Entry value="0" text="Default"/>
          <Entry value="1" text="PointData"/>
          <Entry value="2" text="CellData"/>
          <Entry value="3" text="PointFieldData"/>
          <Entry value="4" text="CellFieldData"/>
        </EnumerationDomain>
      </IntVectorProperty>
      <StringVectorProperty
        name="SelectScalarArray"
        command="SelectScalarArray"
        number_of_elements="1"
        animateable="0">
        <ArrayListDomain name="array_list" attribute_type="Scalars">
          <RequiredProperties>
            <Property name="Input" function="Input"/>
          </RequiredProperties>
        </ArrayListDomain>
      </StringVectorProperty>
    </Proxy>

    <Proxy name="HAVSVolumeMapper"
      class="vtkHAVSVolumeMapper"
      processes="client|renderserver|dataserver">
      <IntVectorProperty
        name="ScalarMode"
        command="SetScalarMode"
        default_values="3"
        number_of_elements="1"
        animateable="0">
        <EnumerationDomain name="enum">
          <Entry value="0" text="Default"/>
          <Entry value="1" text="PointData"/>
          <Entry value="2" text="CellData"/>
          <Entry value="3" text="PointFieldData"/>
          <Entry value="4" text="CellFieldData"/>
        </EnumerationDomain>
      </IntVectorProperty>
      <StringVectorProperty
        name="SelectScalarArray"
        command="SelectScalarArray"
        number_of_elements="1"
        animateable="0">
        <ArrayListDomain name="array_list" attribute_type="Scalars">
          <RequiredProperties>
            <Property name="Input" function="Input"/>
          </RequiredProperties>
        </ArrayListDomain>
      </StringVectorProperty>
    </Proxy>

    <Proxy name="DummyVolumeMapper">
      <IntVectorProperty
        name="ScalarMode"
        command="SetScalarMode"
        default_values="3"
        number_of_elements="1"
        animateable="0">
        <EnumerationDomain name="enum">
          <Entry value="0" text="Default"/>
          <Entry value="1" text="PointData"/>
          <Entry value="2" text="CellData"/>
          <Entry value="3" text="PointFieldData"/>
          <Entry value="4" text="CellFieldData"/>
        </EnumerationDomain>
      </IntVectorProperty>
      <StringVectorProperty
        name="SelectScalarArray"
        command="SelectScalarArray"
        number_of_elements="1"
        animateable="0">
        <ArrayListDomain name="array_list" attribute_type="Scalars">
          <RequiredProperties>
            <Property name="Input" function="Input"/>
          </RequiredProperties>
        </ArrayListDomain>
      </StringVectorProperty>
      <ProxyProperty name="RayCastFunction" command="SetRayCastFunction">
        <ProxyGroupDomain name="groups">
          <Group name="ugrid_raycast_functions"/>
        </ProxyGroupDomain>
      </ProxyProperty>
    </Proxy>

    <Proxy name="UnstructuredGridVolumeRayCastMapper"
      class="vtkUnstructuredGridVolumeRayCastMapper"
      processes="client|renderserver|dataserver">
      <IntVectorProperty
        name="ScalarMode"
        command="SetScalarMode"
        default_values="3"
        number_of_elements="1"
        animateable="0">
        <EnumerationDomain name="enum">
          <Entry value="0" text="Default"/>
          <Entry value="1" text="PointData"/>
          <Entry value="2" text="CellData"/>
          <Entry value="3" text="PointFieldData"/>
          <Entry value="4" text="CellFieldData"/>
        </EnumerationDomain>
      </IntVectorProperty>

      <StringVectorProperty
        name="SelectScalarArray"
        command="SelectScalarArray"
        number_of_elements="1"
        animateable="0">
        <ArrayListDomain name="array_list" attribute_type="Scalars">
          <RequiredProperties>
            <Property name="Input" function="Input"/>
          </RequiredProperties>
        </ArrayListDomain>
      </StringVectorProperty>

      <ProxyProperty name="RayCastFunction" command="SetRayCastFunction">
        <ProxyGroupDomain name="groups">
          <Group name="ugrid_raycast_functions"/>
        </ProxyGroupDomain>
      </ProxyProperty>
    </Proxy>

    <Proxy name="UnstructuredGridVolumeZSweepMapper"
      class="vtkUnstructuredGridVolumeZSweepMapper"
      processes="client|renderserver|dataserver">
      <IntVectorProperty
        name="ScalarMode"
        command="SetScalarMode"
        default_values="3"
        number_of_elements="1"
        animateable="0">
        <EnumerationDomain name="enum">
          <Entry value="0" text="Default"/>
          <Entry value="1" text="PointData"/>
          <Entry value="2" text="CellData"/>
          <Entry value="3" text="PointFieldData"/>
          <Entry value="4" text="CellFieldData"/>
        </EnumerationDomain>
      </IntVectorProperty>
      <StringVectorProperty
        name="SelectScalarArray"
        command="SelectScalarArray"
        number_of_elements="1"
        animateable="0">
        <ArrayListDomain name="array_list" attribute_type="Scalars">
          <RequiredProperties>
            <Property name="Input" function="Input"/>
          </RequiredProperties>
        </ArrayListDomain>
      </StringVectorProperty>
    </Proxy>

    <Proxy name="GPUVolumeRayCastMapper"
      class="vtkGPUVolumeRayCastMapper"
      processes="client|renderserver|dataserver">
      <Documentation>
        This is the proxy for GPU based volume rendering.
      </Documentation>
      <StringVectorProperty
        name="SelectScalarArray"
        command="SelectScalarArray"
        number_of_elements="1"
        animateable="0">
        <ArrayListDomain name="array_list" attribute_type="Scalars">
          <RequiredProperties>
            <Property name="Input" function="Input"/>
          </RequiredProperties>
        </ArrayListDomain>
      </StringVectorProperty>
      <IntVectorProperty
        name="ScalarMode"
        command="SetScalarMode"
        default_values="3"
        number_of_elements="1"
        animateable="0">
        <EnumerationDomain name="enum">
          <Entry value="0" text="Default"/>
          <Entry value="1" text="PointData"/>
          <Entry value="2" text="CellData"/>
          <Entry value="3" text="PointFieldData"/>
          <Entry value="4" text="CellFieldData"/>
        </EnumerationDomain>
      </IntVectorProperty>
      <IntVectorProperty
        name="BlendMode"
        command="SetBlendMode"
        default_values="0"
        number_of_elements="1"
        animateable="0">
        <Documentation>
          Set the current blend mode. Default is Composite. MaximumIntensity is
          also known as MIP rendering.
        </Documentation>
        <EnumerationDomain name="enum">
          <Entry value="0" text="Composite"/>
          <Entry value="1" text="MaximumIntensity"/>
          <Entry value="2" text="MinimumIntensity"/>
        </EnumerationDomain>
      </IntVectorProperty>

      <IntVectorProperty
        name="AutoAdjustSampleDistances"
        command="SetAutoAdjustSampleDistances"
        default_values="1"
        number_of_elements="1"
        animateable="0">
        <Documentation>
        If AutoAdjustSampleDistances is on, the the ImageSampleDistance
        will be varied to achieve the allocated render time of this
        prop (controlled by the desired update rate and any culling in
        use).
        </Documentation>
      </IntVectorProperty>

      <DoubleVectorProperty
        name="SampleDistance"
        command="SetSampleDistance"
        default_values="1.0"
        number_of_elements="1"
        animateable="0">
        <Documentation>
        Set/Get the distance between samples used for rendering
        when AutoAdjustSampleDistances is off, or when this mapper
        has more than 1 second allocated to it for rendering.
        </Documentation>
      </DoubleVectorProperty>
      <!-- End of GPUVolumeRayCastMapper -->
    </Proxy>

    <Proxy name="FixedPointVolumeRayCastMapper"
      class="vtkFixedPointVolumeRayCastMapper"
      processes="client|renderserver|dataserver">
      <StringVectorProperty
        name="SelectScalarArray"
        command="SelectScalarArray"
        number_of_elements="1"
        animateable="0">
        <ArrayListDomain name="array_list" attribute_type="Scalars">
          <RequiredProperties>
            <Property name="Input" function="Input"/>
          </RequiredProperties>
        </ArrayListDomain>
      </StringVectorProperty>
      <IntVectorProperty
        name="ScalarMode"
        command="SetScalarMode"
        default_values="3"
        number_of_elements="1"
        animateable="0">
        <EnumerationDomain name="enum">
          <Entry value="0" text="Default"/>
          <Entry value="1" text="PointData"/>
          <Entry value="2" text="CellData"/>
          <Entry value="3" text="PointFieldData"/>
          <Entry value="4" text="CellFieldData"/>
        </EnumerationDomain>
      </IntVectorProperty>
      <IntVectorProperty
        name="BlendMode"
        command="SetBlendMode"
        default_values="0"
        number_of_elements="1"
        animateable="0">
        <Documentation>
          Set the current blend mode. Default is Composite. MaximumIntensity is
          also known as MIP rendering.
        </Documentation>
        <EnumerationDomain name="enum">
          <Entry value="0" text="Composite"/>
          <Entry value="1" text="MaximumIntensity"/>
          <Entry value="2" text="MinimumIntensity"/>
        </EnumerationDomain>
      </IntVectorProperty>

      <IntVectorProperty
        name="LockSampleDistanceToInputSpacing"
        command="SetLockSampleDistanceToInputSpacing"
        default_values="1"
        number_of_elements="1"
        animateable="0">
        <BooleanDomain name="bool" />
      </IntVectorProperty>
      <!-- End of FixedPointVolumeRayCastMapper -->
    </Proxy>

  <!-- End of "mappers" -->
  </ProxyGroup>

  <ProxyGroup name="ugrid_raycast_functions">
    <Proxy name="BunykRayCastFunction"
           class="vtkUnstructuredGridBunykRayCastFunction">
    </Proxy>
  </ProxyGroup>

  <ProxyGroup name="textures">
    <SourceProxy name="Texture" class="vtkTexture">
      <InputProperty name="Input" command="SetInputConnection">
        <ProxyGroupDomain name="groups">
          <Group name="sources"/>
          <Group name="filters"/>
        </ProxyGroupDomain>
        <DataTypeDomain name="input_type">
          <DataType value="vtkImageData"/>
        </DataTypeDomain>
      </InputProperty>
    </SourceProxy>

    <Proxy name="ImageTexture"
           class="vtkTexture"
           si_class="vtkSIImageTextureProxy">
      <Documentation>
        This is a proxy for a vtkTexture which also includes an image file
        reader. This reader can read an image of client/data server or render
        server and then transmit it to the client/render server where it will be
        used for texturing.
      </Documentation>
      <SubProxy>
        <Proxy name="Source"
          proxygroup="sources" proxyname="NetworkImageSource" />
        <ExposedProperties>
          <Property name="FileName" />
        </ExposedProperties>
      </SubProxy>
      <IntVectorProperty
        name="RestrictPowerOf2ImageSmaller"
        command="SetRestrictPowerOf2ImageSmaller"
        number_of_elements="1"
        default_values="0"
        animateable="1">
        <BooleanDomain name="bool" />
      </IntVectorProperty>
    </Proxy>
  </ProxyGroup>

  <ProxyGroup name="props">
    <Proxy name="TextActor" class="vtkTextActor">
      <Documentation>
        Proxy for a text actor. Not to be used directly.
      </Documentation>

      <StringVectorProperty
        name="Text"
        command="SetInput"
        number_of_elements="1"
        animateable="0">
      </StringVectorProperty>

      <IntVectorProperty
        name="Visibility"
        command="SetVisibility"
        number_of_elements="1"
        default_values="1"
        animateable="1">
        <BooleanDomain name="bool" />
      </IntVectorProperty>

      <DoubleVectorProperty
        name="Position"
        command="SetPosition"
        number_of_elements="2"
        default_values="0 0"
        animateable="0">
        <DoubleRangeDomain name="range" />
      </DoubleVectorProperty>

      <IntVectorProperty name="TextScaleMode"
        command="SetTextScaleMode"
        number_of_elements="1"
        default_values="2"
        animateable="0">
        <EnumerationDomain>
          <Entry value="0" text="None" />
          <Entry value="1" text="Prop" />
          <Entry value="2" text="Viewport" />
        </EnumerationDomain>
      </IntVectorProperty>

      <ProxyProperty name="TextProperty"
        command="SetTextProperty">
        <ProxyGroupDomain name="groups">
          <Group name="properties"/>
        </ProxyGroupDomain>
      </ProxyProperty>

      <!-- End of TextActor -->
    </Proxy>

    <!-- End of group "props" -->
  </ProxyGroup>

  <ProxyGroup name="properties">
    <Proxy name="TextProperty" class="vtkTextProperty">
      <DoubleVectorProperty
        name="Color"
        command="SetColor"
        number_of_elements="3"
        argument_is_array="1"
        default_values="1.0 1.0 1.0"
        animateable="0">
        <DoubleRangeDomain name="range" min="0 0 0" max="1 1 1" />
      </DoubleVectorProperty>

      <DoubleVectorProperty
        name="Opacity"
        command="SetOpacity"
        number_of_elements="1"
        default_values="1.0"
        animateable="0">
        <DoubleRangeDomain name="range" min="0.0" max="1.0" />
      </DoubleVectorProperty>

      <IntVectorProperty
        name="FontFamily"
        command="SetFontFamily"
        number_of_elements="1"
        default_values="0"
        animateable="0">
        <EnumerationDomain name="enum">
          <Entry value="0" text="Arial"/>
          <Entry value="1" text="Courier"/>
          <Entry value="2" text="Times"/>
        </EnumerationDomain>
      </IntVectorProperty>

      <IntVectorProperty
        name="Bold"
        command="SetBold"
        number_of_elements="1"
        default_values="0"
        animateable="0">
        <BooleanDomain name="bool"/>
      </IntVectorProperty>

      <IntVectorProperty
        name="Italic"
        command="SetItalic"
        number_of_elements="1"
        default_values="0"
        animateable="0">
        <BooleanDomain name="bool"/>
      </IntVectorProperty>

      <IntVectorProperty
        name="Shadow"
        command="SetShadow"
        number_of_elements="1"
        default_values="0"
        animateable="0">
        <BooleanDomain name="bool"/>
      </IntVectorProperty>

      <IntVectorProperty
        name="FontSize"
        command="SetFontSize"
        number_of_elements="1"
        default_values="18"
        animateable="0">
        <IntRangeDomain name="range" min="0" />
      </IntVectorProperty>

      <DoubleVectorProperty name="Orientation"
        command="SetOrientation"
        number_of_elements="1"
        default_values="0"
        animateable="0">
      </DoubleVectorProperty>

      <DoubleVectorProperty name="LineOffset"
        command="SetLineOffset"
        number_of_elements="1"
        default_values="0"
        animateable="0">
      </DoubleVectorProperty>

      <IntVectorProperty name="Justification"
        command="SetJustification"
        number_of_elements="1"
        default_values="0"
        animateable="0">
        <EnumerationDomain name="enum">
          <Entry value="0" text="Left"/>
          <Entry value="1" text="Center"/>
          <Entry value="2" text="Right"/>
        </EnumerationDomain>
      </IntVectorProperty>

      <IntVectorProperty name="VerticalJustification"
        command="SetVerticalJustification"
        number_of_elements="1"
        default_values="0"
        animateable="0">
        <EnumerationDomain name="enum">
          <Entry value="0" text="Bottom"/>
          <Entry value="1" text="Center"/>
          <Entry value="2" text="Top"/>
        </EnumerationDomain>
      </IntVectorProperty>

      <!-- End of TextProperty -->
    </Proxy>

  </ProxyGroup>

  <ProxyGroup name="interactors">
    <Proxy name="GenericRenderWindowInteractor" class="vtkPVGenericRenderWindowInteractor">
      <ProxyProperty
        name="Renderer"
        command="SetRenderer">
        <ProxyGroupDomain name="groups">
          <Group  name="renderers" />
        </ProxyGroupDomain>
      </ProxyProperty>
      <ProxyProperty
        name="InteractorStyle"
        command="SetInteractorStyle">
        <ProxyGroupDomain name="groups">
          <Group  name="interactorstyles" />
        </ProxyGroupDomain>
      </ProxyProperty>
      <DoubleVectorProperty
        name="CenterOfRotation"
        command="SetCenterOfRotation"
        number_of_elements="3"
        default_values="0 0 0">
      </DoubleVectorProperty>
    </Proxy>
  </ProxyGroup>

  <ProxyGroup name="interactorstyles">
    <Proxy name="InteractorStyle" class="vtkPVInteractorStyle">
      <ProxyProperty
        name="CameraManipulators"
        command="AddManipulator"
        clean_command="RemoveAllManipulators"
        is_internal="1"
        repeatable="1">
        <!-- For now, we are marking this property is_internal so that it won't
        get saved in state files.
        Eventually, we need to take out all the interaction related code from
        the server manager -->
        <ProxyGroupDomain name="groups">
          <Group name="cameramanipulators" />
        </ProxyGroupDomain>
      </ProxyProperty>
    </Proxy>
  </ProxyGroup>

  <ProxyGroup name="cameramanipulators">
    <Proxy name="CameraManipulator" class="vtkCameraManipulator"
      processes="client|renderserver|dataserver" >
      <IntVectorProperty
        name="Button"
        command="SetButton"
        number_of_elements="1"
        default_values="1">
        <EnumerationDomain name="enum">
          <Entry value="1" text="Left Button"/>
          <Entry value="2" text="Center Button"/>
          <Entry value="3" text="Right Button"/>
        </EnumerationDomain>
      </IntVectorProperty>
      <IntVectorProperty
        name="Shift"
        command="SetShift"
        number_of_elements="1"
        default_values="0">
        <BooleanDomain name="IsShiftPressed"/>
      </IntVectorProperty>
      <IntVectorProperty
        name="Control"
        command="SetControl"
        number_of_elements="1"
        default_values="0">
        <BooleanDomain name="IsControlPressed"/>
      </IntVectorProperty>
      <StringVectorProperty
        name="ManipulatorName"
        command="SetManipulatorName"
        number_of_elements="1">
      </StringVectorProperty>
    </Proxy>

    <Proxy name="JoystickFlyIn" class="vtkPVJoystickFlyIn" base_proxygroup="cameramanipulators"
      base_proxyname="CameraManipulator"
      processes="client|renderserver|dataserver" >
      <DoubleVectorProperty
        name="FlySpeed"
        command="SetFlySpeed"
        number_of_elements="1"
        default_values="15">
        <DoubleRangeDomain name="range" min="1" max="30"/>
      </DoubleVectorProperty>
    </Proxy>

    <Proxy name="JoystickFlyOut" class="vtkPVJoystickFlyOut" base_proxygroup="cameramanipulators"
      base_proxyname="CameraManipulator"
      processes="client|renderserver|dataserver" >
      <DoubleVectorProperty
        name="FlySpeed"
        command="SetFlySpeed"
        number_of_elements="1"
        default_values="15">
        <DoubleRangeDomain name="range" min="1" max="30"/>
      </DoubleVectorProperty>
    </Proxy>

    <Proxy name="TrackballMoveActor" class="vtkPVTrackballMoveActor" base_proxygroup="cameramanipulators"
      base_proxyname="CameraManipulator"
      processes="client|renderserver|dataserver" />

    <Proxy name="TrackballPan1" class="vtkTrackballPan" base_proxygroup="cameramanipulators"
      base_proxyname="CameraManipulator"
      processes="client|renderserver|dataserver" />

    <Proxy name="TrackballPan2" class="vtkPVTrackballPan" base_proxygroup="cameramanipulators"
      base_proxyname="CameraManipulator"
      processes="client|renderserver|dataserver" />

    <Proxy name="TrackballRoll" class="vtkPVTrackballRoll" base_proxygroup="cameramanipulators"
      base_proxyname="CameraManipulator"
      processes="client|renderserver|dataserver" />

    <Proxy name="TrackballRotate" class="vtkPVTrackballRotate" base_proxygroup="cameramanipulators"
      base_proxyname="CameraManipulator"
      processes="client|renderserver|dataserver" />

    <Proxy name="TrackballZoom" class="vtkPVTrackballZoom" base_proxygroup="cameramanipulators"
      base_proxyname="CameraManipulator"
      processes="client|renderserver|dataserver" />

    <Proxy name="TrackballMultiRotate" class="vtkPVTrackballMultiRotate"
           base_proxygroup="cameramanipulators"
           base_proxyname="CameraManipulator"
           processes="client|renderserver|dataserver" />
  </ProxyGroup>

  <ProxyGroup name="PropPickers">
    <Proxy name="AreaPicker"
           class="vtkRenderedAreaPicker">

      <ProxyProperty
        name="SetRenderer"
        command="SetRenderer">
        <ProxyGroupDomain name="groups">
          <Group name="renderers"/>
        </ProxyGroupDomain>
      </ProxyProperty>

      <DoubleVectorProperty
        name="SetPickCoords"
        command="SetPickCoords"
        number_of_elements="4"
        default_values="0.0 0.0 0.0 0.0">
        <DoubleRangeDomain name="range" min="0.0 0.0 0.0 0.0"/>
      </DoubleVectorProperty>

      <Property
        name="Pick"
        command="Pick"
        is_internal="1">
      </Property>
    </Proxy>

    <!-- End of PropPickers -->
  </ProxyGroup>

  <ProxyGroup name="views">
    <!--
    <CaveRenderViewProxy name="CaveRenderView"
          base_proxygroup="views" base_proxyname="IceTMultiDisplayRenderView">
      <Documentation>
        Cave Render View for tile displays.
      </Documentation>
      <SubProxy>
        <Proxy  name="ParallelRenderManager"
                proxygroup="composite_managers"
                proxyname="CaveRenderManager"
                override="1">
        </Proxy>
      </SubProxy>
    </CaveRenderViewProxy>
    -->
    <!-- End of group "views" -->
  </ProxyGroup>

  <ProxyGroup name="options">
  <!-- =================================================================== -->
    <ContextNamedOptionsProxy name="PlotOptionsBase" class="vtkContextNamedOptions"
      processes="client|dataserver|renderserver" >
      <StringVectorProperty name="VisibilityInfo"
        number_of_elements_per_command="2"
        repeat_command="1"
        information_only="1">
        <Documentation>
          Property which has the current state of visibility for the series
          available currently.
        </Documentation>
      </StringVectorProperty>

      <StringVectorProperty name="Visibility"
        command="SetVisibility"
        number_of_elements_per_command="2"
        element_types="2 0"
        repeat_command="1"
        information_property="VisibilityInfo" >
        <Documentation>
          Set the series visibility.
        </Documentation>
      </StringVectorProperty>

      <StringVectorProperty name="LineThicknessInfo"
        number_of_elements_per_command="2"
        repeat_command="1"
        information_only="1">
        <Documentation>
          Property which has the current state of line thickness for the series
          available currently.
        </Documentation>
      </StringVectorProperty>

      <StringVectorProperty name="LineThickness"
        command="SetLineThickness"
        number_of_elements_per_command="2"
        element_types="2 0"
        repeat_command="1"
        information_property="LineThicknessInfo" >
        <Documentation>
          Set the series line thickness.
        </Documentation>
      </StringVectorProperty>

      <StringVectorProperty name="LineStyleInfo"
        number_of_elements_per_command="2"
        repeat_command="1"
        information_only="1">
        <Documentation>
          Property which has the current state of line style for the series
          available currently.
        </Documentation>
      </StringVectorProperty>

      <StringVectorProperty name="LineStyle"
        command="SetLineStyle"
        number_of_elements_per_command="2"
        element_types="2 0"
        repeat_command="1"
        information_property="LineStyleInfo">
        <Documentation>
          Set the series line style.
        </Documentation>
      </StringVectorProperty>

      <StringVectorProperty name="LabelInfo"
        number_of_elements_per_command="2"
        repeat_command="1"
        information_only="1">
        <Documentation>
          Property which has the current state of labels for the series
          available currently.
        </Documentation>
      </StringVectorProperty>

      <StringVectorProperty name="Label"
        command="SetLabel"
        number_of_elements_per_command="2"
        element_types="2 2"
        repeat_command="1"
        information_property="LabelInfo">
        <Documentation>
          Set the series labels.
        </Documentation>
      </StringVectorProperty>

      <StringVectorProperty name="ColorInfo"
        number_of_elements_per_command="4"
        repeat_command="1"
        information_only="1">
        <Documentation>
          Property which has the current state of line color for the series.
        </Documentation>
      </StringVectorProperty>

      <StringVectorProperty name="Color"
        command="SetColor"
        number_of_elements_per_command="4"
        element_types="2 1 1 1"
        repeat_command="1"
        information_property="ColorInfo" >
        <Documentation>
          Set the series line color.
        </Documentation>
      </StringVectorProperty>

      <StringVectorProperty name="MarkerStyleInfo"
        number_of_elements_per_command="2"
        repeat_command="1"
        information_only="1">
        <Documentation>
          Property which has the current state of marker style for the series
          available currently.
        </Documentation>
      </StringVectorProperty>

      <StringVectorProperty name="MarkerStyle"
        command="SetMarkerStyle"
        number_of_elements_per_command="2"
        element_types="2 0"
        repeat_command="1"
        information_property="MarkerStyleInfo">
        <Documentation>
          Set the series marker style.
        </Documentation>
      </StringVectorProperty>

      <StringVectorProperty name="PlotCornerInfo"
        number_of_elements_per_command="2"
        repeat_command="1"
        information_only="1">
        <Documentation>
          Property which has the current state of marker style for the series
          available currently.
        </Documentation>
      </StringVectorProperty>

      <StringVectorProperty name="PlotCorner"
        command="SetAxisCorner"
        number_of_elements_per_command="2"
        element_types="2 0"
        repeat_command="1"
        information_property="PlotCornerInfo">
        <Documentation>
          Set the series axis corner.
        </Documentation>
      </StringVectorProperty>
      <!-- End of PlotOptionsBase -->
    </ContextNamedOptionsProxy>
  </ProxyGroup>

</ServerManagerConfiguration><|MERGE_RESOLUTION|>--- conflicted
+++ resolved
@@ -130,8 +130,6 @@
         default_values="2.0">
         <DoubleRangeDomain name="range" min="0" />
       </DoubleVectorProperty>
-<<<<<<< HEAD
-=======
 
       <DoubleVectorProperty
          name="HeadPose"
@@ -155,7 +153,6 @@
 			 0.0 0.0 0.0 1.0" >
       </DoubleVectorProperty>
 
->>>>>>> 606c3e5c
     </CameraProxy> <!-- end of Camera Proxy -->
   </ProxyGroup>
 
