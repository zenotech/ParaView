<ServerManagerConfiguration>
  <ProxyGroup name="lookup_tables">
    <Proxy class="vtkLookupTable"
           name="LookupTable"
           post_push="Build"
           processes="dataserver|renderserver|client">
      <IntVectorProperty command="SetNumberOfTableValues"
                         default_values="256"
                         name="NumberOfTableValues"
                         number_of_elements="1">
        <IntRangeDomain min="1"
                        name="range" />
      </IntVectorProperty>
      <DoubleVectorProperty command="SetHueRange"
                            default_values="0 0.66667"
                            name="HueRange"
                            number_of_elements="2">
        <DoubleRangeDomain max="1 1"
                           min="0 0"
                           name="range" />
      </DoubleVectorProperty>
      <DoubleVectorProperty command="SetSaturationRange"
                            default_values="1 1"
                            name="SaturationRange"
                            number_of_elements="2">
        <DoubleRangeDomain max="1 1"
                           min="0 0"
                           name="range" />
      </DoubleVectorProperty>
      <DoubleVectorProperty command="SetValueRange"
                            default_values="1 1"
                            name="ValueRange"
                            number_of_elements="2">
        <DoubleRangeDomain max="1 1"
                           min="0 0"
                           name="range" />
      </DoubleVectorProperty>
      <DoubleVectorProperty command="SetTableRange"
                            default_values="0 1"
                            name="ScalarRange"
                            number_of_elements="2"></DoubleVectorProperty>
      <IntVectorProperty command="SetVectorComponent"
                         default_values="0"
                         name="VectorComponent"
                         number_of_elements="1">
        <EnumerationDomain name="enum">
          <Entry text="X"
                 value="0" />
          <Entry text="Y"
                 value="1" />
          <Entry text="Z"
                 value="2" />
        </EnumerationDomain>
      </IntVectorProperty>
      <IntVectorProperty command="SetVectorMode"
                         default_values="1"
                         name="VectorMode"
                         number_of_elements="1">
        <EnumerationDomain name="enum">
          <Entry text="Magnitude"
                 value="0" />
          <Entry text="Component"
                 value="1" />
        </EnumerationDomain>
      </IntVectorProperty>
      <StringVectorProperty command="SetArrayName"
                            default_values=""
                            name="ArrayName"
                            number_of_elements="1"></StringVectorProperty>
    </Proxy>
    <Proxy class="vtkDiscretizableColorTransferFunction"
           name="PVLookupTable"
           post_push="Build"
           processes="dataserver|renderserver|client">
      <IntVectorProperty default_values="0"
                         name="LockScalarRange"
                         number_of_elements="1">
        <!-- This is a data-property allowing us to save state of
          scalar range lock in state. SM does not use this at all
          hence the absence of "command" -->
        <BooleanDomain name="bool" />
      </IntVectorProperty>
      <DoubleVectorProperty default_values="0"
                            name="ScalarRangeInitialized"
                            number_of_elements="1">
        <!-- This is used to keep track of whether the 
        user initialized the scalar range -->
        <BooleanDomain name="bool" />
      </DoubleVectorProperty>
      <DoubleVectorProperty animateable="0"
                            clean_command="RemoveAllPoints"
                            command="AddRGBPoint"
                            name="RGBPoints"
                            number_of_elements_per_command="4"
                            repeat_command="1"></DoubleVectorProperty>
      <IntVectorProperty animateable="0"
                         command="SetColorSpace"
                         default_values="0"
                         name="ColorSpace"
                         number_of_elements="1">
        <EnumerationDomain name="enum">
          <Entry text="RGB"
                 value="0" />
          <Entry text="HSV"
                 value="1" />
          <Entry text="Lab"
                 value="2" />
          <Entry text="Diverging"
                 value="3" />
        </EnumerationDomain>
      </IntVectorProperty>
      <IntVectorProperty animateable="0"
                         command="SetHSVWrap"
                         default_values="0"
                         name="HSVWrap"
                         number_of_elements="1">
        <BooleanDomain name="bool" />
      </IntVectorProperty>
      <DoubleVectorProperty animateable="0"
                            command="SetNanColor"
                            default_values="0.5 0 0"
                            name="NanColor"
                            number_of_elements="3"></DoubleVectorProperty>
      <IntVectorProperty command="SetNumberOfValues"
                         default_values="256"
                         name="NumberOfTableValues"
                         number_of_elements="1">
        <IntRangeDomain min="1"
                        name="range" />
      </IntVectorProperty>
      <IntVectorProperty animateable="0"
                         command="SetDiscretize"
                         default_values="1"
                         name="Discretize"
                         number_of_elements="1">
        <BooleanDomain name="bool" />
      </IntVectorProperty>
      <Property command="Build"
                name="Build"></Property>
      <IntVectorProperty command="SetVectorComponent"
                         default_values="0"
                         name="VectorComponent"
                         number_of_elements="1">
        <IntRangeDomain max="0"
                        min="0"
                        name="range" />
      </IntVectorProperty>
      <IntVectorProperty command="SetVectorMode"
                         default_values="1"
                         name="VectorMode"
                         number_of_elements="1">
        <EnumerationDomain name="enum">
          <Entry text="Magnitude"
                 value="0" />
          <Entry text="Component"
                 value="1" />
        </EnumerationDomain>
      </IntVectorProperty>
      <IntVectorProperty command="SetUseLogScale"
                         default_values="0"
                         name="UseLogScale"
                         number_of_elements="1">
        <BooleanDomain name="bool" />
      </IntVectorProperty>
      <IntVectorProperty command="SetAllowDuplicateScalars"
                         default_values="0"
                         name="AllowDuplicateScalars"
                         number_of_elements="1">
        <BooleanDomain name="bool" />
      </IntVectorProperty>
<<<<<<< HEAD
=======

      <ProxyProperty name="ScalarOpacityFunction"
        command="SetScalarOpacityFunction">
      </ProxyProperty>

      <IntVectorProperty name="EnableOpacityMapping"
        command="SetEnableOpacityMapping"
        number_of_elements="1"
        default_values="0">
        <BooleanDomain name="bool" />
      </IntVectorProperty>


>>>>>>> 9b4f332b
      <!-- End of PVLookupTable -->
    </Proxy>
  </ProxyGroup>
  <ProxyGroup name="parametric_functions">
    <Proxy class="vtkParametricSpline"
           name="Spline">
      <DoubleVectorProperty command="SetPoint"
                            default_values="0 0 0 1 0 0"
                            name="Points"
                            number_of_elements="6"
                            number_of_elements_per_command="3"
                            repeat_command="1"
                            set_number_command="SetNumberOfPoints"
                            use_index="1"></DoubleVectorProperty>
      <IntVectorProperty command="SetClosed"
                         default_values="0"
                         name="Closed"
                         number_of_elements="1">
        <BooleanDomain name="bool" />
      </IntVectorProperty>
      <Hints>
        <!-- Hints are metadata associated with the proxy.
             As far as the ServerManager is concerned, Hints have no 
             significance. GUI is free to interpret the hints as
             it chooses. Hints provide a mechanism to add some GUI
             pertinant information to the server manager XML.
        -->
        <PropertyGroup type="Spline">
          <Property function="HandlePositions"
                    name="Points" />
          <Property function="Closed"
                    name="Closed" />
        </PropertyGroup>
      </Hints>
      <!-- end of Spline -->
    </Proxy>
  </ProxyGroup>
  <!-- incremental point locators begin -->
  <ProxyGroup name="incremental_point_locators">
    <NullProxy name="None"></NullProxy>
    <NullProxy name="Scalar"></NullProxy>
    <Proxy class="vtkPointLocator"
           name="PointLocator">
      <Documentation>Point locator based on a search structure of uniform
      fixed-resolution bins / buckets for point location and generic (zero or
      non-zero) tolerance point insertion.</Documentation>
      <IntVectorProperty command="SetDivisions"
                         default_values="50 50 50"
                         name="Divisions"
                         number_of_elements="3">
        <Documentation>Specify the number of divisions in each axis / direction
        (x, y, z) for creating a search structure of uniform fixed-resolution
        bins / buckets.</Documentation>
      </IntVectorProperty>
      <IntVectorProperty command="SetNumberOfPointsPerBucket"
                         default_values="8"
                         label="Number of points per bucket"
                         name="NumberOfPointsPerBucket"
                         number_of_elements="1">
        <Documentation>Specify the average number of points in each bin /
        bucket that determines the initial and growing sizes (in terms of
        number of points) of each bin / bucket.</Documentation>
      </IntVectorProperty>
      <DoubleVectorProperty command="SetTolerance"
                            default_values="0.001"
                            name="Tolerance"
                            number_of_elements="1">
        <Documentation>Specify an absolute tolerance for check-based /
        tolerance-based point insertion.</Documentation>
      </DoubleVectorProperty>
    </Proxy>
    <Proxy class="vtkMergePoints"
           label="Uniform Binning"
           name="MergePoints">
      <Documentation>A point merger using a search structure of uniform
      fixed-resolution bins / buckets for zero tolerance point insertion (to
      avoid exactly duplicate / coincident points).</Documentation>
      <IntVectorProperty command="SetDivisions"
                         default_values="50 50 50"
                         name="Divisions"
                         number_of_elements="3">
        <Documentation>Specify the number of divisions in each axis / direction
        (x, y, z) for creating a search structure of uniform fixed-resolution
        bins / buckets.</Documentation>
      </IntVectorProperty>
      <IntVectorProperty command="SetNumberOfPointsPerBucket"
                         default_values="8"
                         label="Number of points per bucket"
                         name="NumberOfPointsPerBucket"
                         number_of_elements="1">
        <Documentation>Specify the average number of points in each bin /
        bucket that determines the initial and growing sizes (in terms of
        number of points) of each bin / bucket.</Documentation>
      </IntVectorProperty>
    </Proxy>
    <Proxy class="vtkNonMergingPointLocator"
           label="Don't Merge Points"
           name="NonMergingPointLocator">
      <Documentation>Perform direct / check-free point insertion (any point is
      inserted to a vtkPoints object) and therefore there can be duplicate
      points.</Documentation>
      <IntVectorProperty command="SetDivisions"
                         default_values="50 50 50"
                         name="Divisions"
                         number_of_elements="3">
        <Documentation>Specify the number of divisions in each axis / direction
        (x, y, z) for creating a search structure of uniform fixed-resolution
        bins / buckets.</Documentation>
      </IntVectorProperty>
      <IntVectorProperty command="SetNumberOfPointsPerBucket"
                         default_values="8"
                         label="Number of points per bucket"
                         name="NumberOfPointsPerBucket"
                         number_of_elements="1">
        <Documentation>Specify the average number of points in each bin /
        bucket that determines the initial and growing sizes (in terms of
        number of points) of each bin / bucket.</Documentation>
      </IntVectorProperty>
    </Proxy>
    <Proxy class="vtkIncrementalOctreePointLocator"
           name="IncrementalOctreePointLocator">
      <Documentation>Point locator based on a fast search structure of
      data-aware multi-resolution octree nodes for point location and generic
      (zero or non-zero) tolerance point insertion.</Documentation>
      <IntVectorProperty command="SetMaxPointsPerLeaf"
                         default_values="128"
                         label="Max number of points per leaf"
                         name="MaxPointsPerLeaf"
                         number_of_elements="1">
        <IntRangeDomain max="256"
                        min="16"
                        name="range" />
        <Documentation>Specify the maximum number of points that a leaf node
        may maintain. This value is a trade-off between the cost of dynamic
        octree construction (top-down recursive node sub-division into eight
        children as points are incrementally inserted to the octree) and the
        speed of point location (particularly within a container leaf
        node).</Documentation>
      </IntVectorProperty>
      <DoubleVectorProperty command="SetTolerance"
                            default_values="0.001"
                            name="Tolerance"
                            number_of_elements="1">
        <Documentation>Specify an absolute tolerance for check-based /
        tolerance-based point insertion.</Documentation>
      </DoubleVectorProperty>
    </Proxy>
    <Proxy class="vtkIncrementalOctreePointLocator"
           label="Octree Binning"
           name="IncrementalOctreeMergePoints">
      <Documentation>A point merger exploiting a fast search structure of
      data-aware multi-resolution octree nodes for zero-tolerance point
      insertion (to avoid exactly duplicate / coincident
      points).</Documentation>
      <IntVectorProperty command="SetMaxPointsPerLeaf"
                         default_values="128"
                         label="Max number of points per leaf"
                         name="MaxPointsPerLeaf"
                         number_of_elements="1">
        <IntRangeDomain max="256"
                        min="16"
                        name="range" />
        <Documentation>Specify the maximum number of points that a leaf node
        may maintain. This value is a trade-off between the cost of dynamic
        octree construction (top-down recursive node sub-division into eight
        children as points are incrementally inserted to the octree) and the
        speed of point location (particularly within a container leaf
        node).</Documentation>
      </IntVectorProperty>
      <DoubleVectorProperty command="SetTolerance"
                            default_values="0.0"
                            name="Tolerance"
                            number_of_elements="1">
        <Documentation>Always specify a zero tolerance for point insertion ---
        merging points.</Documentation>
      </DoubleVectorProperty>
      <Hints>
        <Property name="Tolerance"
                  show="0" />
      </Hints>
    </Proxy>
  </ProxyGroup>
  <!-- incremental point locators end -->
  <ProxyGroup name="implicit_functions">
    <NullProxy name="None"></NullProxy>
    <NullProxy name="Scalar"></NullProxy>
    <Proxy class="vtkPVPlane"
           name="Plane">
      <InputProperty is_internal="1"
                     name="Input"></InputProperty>
      <DoubleVectorProperty command="SetOrigin"
                            default_values="0.0 0.0 0.0"
                            name="Origin"
                            number_of_elements="3">
        <BoundsDomain default_mode="mid"
                      mode="normal"
                      name="range">
          <RequiredProperties>
            <Property function="Input"
                      name="Input" />
          </RequiredProperties>
        </BoundsDomain>
      </DoubleVectorProperty>
      <DoubleVectorProperty command="SetNormal"
                            default_values="1.0 0.0 0.0"
                            name="Normal"
                            number_of_elements="3">
        <DoubleRangeDomain name="range" />
      </DoubleVectorProperty>
      <DoubleVectorProperty animateable="1"
                            command="SetOffset"
                            default_values="0.0"
                            name="Offset"
                            number_of_elements="1">
        <BoundsDomain mode="oriented_magnitude"
                      name="range">
          <RequiredProperties>
            <Property function="Origin"
                      name="Origin" />
            <Property function="Normal"
                      name="Normal" />
            <Property function="Input"
                      name="Input" />
          </RequiredProperties>
        </BoundsDomain>
      </DoubleVectorProperty>
      <Hints>
        <!-- Hints are metadata associated with the proxy.
             As far as the ServerManager is concerned, Hints have no 
             significance. GUI is free to interpret the hints as
             it chooses. Hints provide a mechanism to add some GUI
             pertinant information to the server manager XML.
        -->
        <PropertyGroup type="Plane">
          <Property function="Origin"
                    name="Origin" />
          <Property function="Normal"
                    name="Normal" />
        </PropertyGroup>
        <ProxyList>
          <!-- 
            ProxyList hints are used when this proxy
            is made a part of a proxy list domain. 
            It provides a mechanism to link certain 
            properties from this proxy with properties
            from the proxy which has the property
            with the proxy list domain.
          -->
          <Link name="Input"
                with_property="Input" />
        </ProxyList>
      </Hints>
    </Proxy>
    <Proxy class="vtkPlanes"
           name="Planes">
      <ProxyProperty command="SetPoints"
                     name="Points">
        <ProxyGroupDomain name="group">
          <Group name="points" />
        </ProxyGroupDomain>
      </ProxyProperty>
      <ProxyProperty command="SetNormals"
                     name="Normals">
        <ProxyGroupDomain name="group">
          <Group name="data_arrays" />
        </ProxyGroupDomain>
      </ProxyProperty>
    </Proxy>
    <Proxy class="vtkPVBox"
           name="Box">
      <DoubleVectorProperty command="SetBounds"
                            default_values="0 1 0 1 0 1"
                            name="Bounds"
                            number_of_elements="6"></DoubleVectorProperty>
      <DoubleVectorProperty animateable="1"
                            command="SetPosition"
                            default_values="0.0 0.0 0.0"
                            name="Position"
                            number_of_elements="3">
        <DoubleRangeDomain name="range" />
      </DoubleVectorProperty>
      <DoubleVectorProperty animateable="1"
                            command="SetRotation"
                            default_values="0.0 0.0 0.0"
                            name="Rotation"
                            number_of_elements="3">
        <DoubleRangeDomain name="range" />
      </DoubleVectorProperty>
      <DoubleVectorProperty animateable="1"
                            command="SetScale"
                            default_values="1.0 1.0 1.0"
                            name="Scale"
                            number_of_elements="3">
        <DoubleRangeDomain name="range" />
      </DoubleVectorProperty>
      <Hints>
        <!-- Hints are metadata associated with the proxy.
             As far as the ServerManager is concerned, Hints have no 
             significance. GUI is free to interpret the hints as
             it chooses. Hints provide a mechanism to add some GUI
             pertinant information to the server manager XML.
        -->
        <PropertyGroup type="Box">
          <Property function="Position"
                    name="Position" />
          <Property function="Rotation"
                    name="Rotation" />
          <Property function="Scale"
                    name="Scale" />
          <Property function="PlaceWidget"
                    name="Bounds" />
        </PropertyGroup>
      </Hints>
      <!-- End of Box -->
    </Proxy>
    <Proxy class="vtkSphere"
           name="Sphere">
      <DoubleVectorProperty command="SetCenter"
                            default_values="none"
                            name="Center"
                            number_of_elements="3">
        <DoubleRangeDomain name="range" />
      </DoubleVectorProperty>
      <DoubleVectorProperty command="SetRadius"
                            default_values="none"
                            name="Radius"
                            number_of_elements="1">
        <DoubleRangeDomain min="0"
                           name="range" />
      </DoubleVectorProperty>
      <Hints>
        <!-- Hints are metadata associated with the proxy.
             As far as the ServerManager is concerned, Hints have no 
             significance. GUI is free to interpret the hints as
             it chooses. Hints provide a mechanism to add some GUI
             pertinant information to the server manager XML.
        -->
        <PropertyGroup type="Sphere">
          <Property function="Center"
                    name="Center" />
          <Property function="Radius"
                    name="Radius" />
        </PropertyGroup>
      </Hints>
    </Proxy>
  </ProxyGroup>
  <ProxyGroup name="transforms">
    <Proxy class="vtkTransform"
           name="Transform">
      <ProxyProperty command="SetMatrix"
                     name="MatrixProxy">
        <ProxyGroupDomain name="groups">
          <Group name="matrices" />
        </ProxyGroupDomain>
      </ProxyProperty>
      <DoubleVectorProperty argument_is_array="1"
                            command="SetMatrix"
                            default_values="0 0 0 0 0 0 0 0 0 0 0 0 0 0 0 0"
                            name="Matrix"
                            number_of_elements="16" />
    </Proxy>
  </ProxyGroup>
  <ProxyGroup name="matrices">
    <Proxy class="vtkMatrix4x4"
           name="Matrix4x4">
      <DoubleVectorProperty argument_is_array="1"
                            command="DeepCopy"
                            default_values="0 0 0 0 0 0 0 0 0 0 0 0 0 0 0 0"
                            name="DeepCopy"
                            number_of_elements="16"></DoubleVectorProperty>
    </Proxy>
  </ProxyGroup>
  <ProxyGroup name="points">
    <Proxy class="vtkPoints"
           name="Points">
      <DoubleVectorProperty command="SetPoint"
                            name="Points"
                            number_of_elements="0"
                            number_of_elements_per_command="3"
                            repeat_command="1"
                            set_number_command="SetNumberOfPoints"
                            use_index="1" />
    </Proxy>
  </ProxyGroup>
  <ProxyGroup name="data_arrays">
    <Proxy class="vtkDoubleArray"
           name="DoubleArray">
      <DoubleVectorProperty command="SetValue"
                            name="Values"
                            number_of_elements="0"
                            number_of_elements_per_command="1"
                            repeat_command="1"
                            set_number_command="SetNumberOfValues"
                            use_index="1" />
      <IntVectorProperty command="SetNumberOfComponents"
                         default_values="1"
                         name="Components"
                         number_of_elements="1" />
    </Proxy>
  </ProxyGroup>
  <ProxyGroup name="internals">
    <Proxy class="vtkMPIMToNSocketConnection"
           name="MPIMToNSocketConnection"
           processes="dataserver|renderserver">
      <IntVectorProperty command="Initialize"
                         default_values="none"
                         is_internal="1"
                         name="WaitingProcess"
                         number_of_elements="1">
        <EnumerationDomain name="enum">
          <Entry text="DataServer"
                 value="2" />
          <Entry text="RenderServer"
                 value="3" />
        </EnumerationDomain>
      </IntVectorProperty>
      <StringVectorProperty command="SetPortInformation"
                            element_types="0 0 2"
                            name="Connections"
                            number_of_elements_per_command="3"
                            repeat_command="1"
                            set_number_command="SetNumberOfConnections">
                            </StringVectorProperty>
    </Proxy>
  </ProxyGroup>
  <ProxyGroup name="animation">
    <Proxy name="AnimationCueBase">
      <Documentation>Internal base interface for all animation
      cues.</Documentation>
      <IntVectorProperty command="SetTimeMode"
                         default_values="0"
                         name="TimeMode"
                         number_of_elements="1">
        <EnumerationDomain name="enum">
          <Entry text="Normalized"
                 value="0" />
          <Entry text="Relative"
                 value="1" />
        </EnumerationDomain>
      </IntVectorProperty>
      <DoubleVectorProperty command="SetStartTime"
                            default_values="0"
                            name="StartTime"
                            number_of_elements="1"></DoubleVectorProperty>
      <DoubleVectorProperty command="SetEndTime"
                            default_values="1"
                            name="EndTime"
                            number_of_elements="1"></DoubleVectorProperty>
      <IntVectorProperty command="SetAnimatedElement"
                         default_values="0"
                         name="AnimatedElement"
                         number_of_elements="1"></IntVectorProperty>
      <IntVectorProperty command="SetEnabled"
                         default_values="1"
                         name="Enabled"
                         number_of_elements="1">
        <BooleanDomain name="bool" />
        <Documentation>Enables this animation cue.</Documentation>
      </IntVectorProperty>
      <!-- End of AnimationCueBase -->
    </Proxy>
    <ComparativeAnimationCueProxy class="vtkPVComparativeAnimationCue"
                                  name="ComparativeAnimationCue"
                                  processes="client">
      <Documentation>Animation cue used by comparative views.</Documentation>
      <IntVectorProperty command="SetAnimatedElement"
                         default_values="0"
                         name="AnimatedElement"
                         number_of_elements="1"></IntVectorProperty>
      <IntVectorProperty command="SetEnabled"
                         default_values="1"
                         name="Enabled"
                         number_of_elements="1">
        <BooleanDomain name="bool" />
        <Documentation>Enables this animation cue.</Documentation>
      </IntVectorProperty>
      <ProxyProperty argument_type="SMProxy"
                     clean_command="RemoveAnimatedProxy"
                     command="SetAnimatedProxy"
                     name="AnimatedProxy">
        <ProxyGroupDomain name="groups">
          <Group name="sources" />
          <Group name="filters" />
        </ProxyGroupDomain>
      </ProxyProperty>
      <StringVectorProperty command="SetAnimatedPropertyName"
                            name="AnimatedPropertyName"
                            number_of_elements="1"></StringVectorProperty>
      <StringVectorProperty command="SetAnimatedDomainName"
                            name="AnimatedDomainName"
                            number_of_elements="1"></StringVectorProperty>
      <!-- end of ComparativeAnimationCue -->
    </ComparativeAnimationCueProxy>
    <Proxy base_proxygroup="animation"
           base_proxyname="AnimationCueBase"
           class="vtkPVKeyFrameAnimationCueForProxies"
           name="KeyFrameAnimationCue"
           processes="client">
      <Documentation>Animation cue with keyframes.</Documentation>
      <ProxyProperty argument_type="SMProxy"
                     clean_command="RemoveAnimatedProxy"
                     command="SetAnimatedProxy"
                     name="AnimatedProxy">
        <ProxyGroupDomain name="groups">
          <Group name="sources" />
          <Group name="filters" />
        </ProxyGroupDomain>
      </ProxyProperty>
      <StringVectorProperty command="SetAnimatedPropertyName"
                            name="AnimatedPropertyName"
                            number_of_elements="1"></StringVectorProperty>
      <StringVectorProperty command="SetAnimatedDomainName"
                            name="AnimatedDomainName"
                            number_of_elements="1"></StringVectorProperty>
      <ProxyProperty command="AddKeyFrame"
                     name="KeyFrames"
                     remove_command="RemoveKeyFrame"
                     repeat_command="1">
        <ProxyGroupDomain name="groups">
          <Group name="animation_keyframes" />
        </ProxyGroupDomain>
      </ProxyProperty>
      <IntVectorProperty command="GetLastAddedKeyFrameIndex"
                         information_only="1"
                         name="LastAddedKeyFrameIndex"></IntVectorProperty>
      <!-- End of KeyFrameAnimationCue -->
    </Proxy>
    <Proxy base_proxygroup="animation"
           base_proxyname="AnimationCueBase"
           class="vtkPVCameraAnimationCue"
           name="CameraAnimationCue"
           processes="client">
      <Documentation>Animation cue which can be used for animating Camera using
      keyframes.</Documentation>
      <ProxyProperty command="SetView"
                     name="AnimatedProxy"></ProxyProperty>
      <IntVectorProperty command="SetMode"
                         default_values="0"
                         name="Mode"
                         number_of_elements="1">
        <EnumerationDomain name="enum">
          <Entry text="Interpolate Camera"
                 value="0" />
          <Entry text="Path-based"
                 value="1" />
        </EnumerationDomain>
      </IntVectorProperty>
      <ProxyProperty command="AddKeyFrame"
                     name="KeyFrames"
                     remove_command="RemoveKeyFrame"
                     repeat_command="1">
        <ProxyGroupDomain name="groups">
          <Group name="animation_keyframes" />
        </ProxyGroupDomain>
      </ProxyProperty>
      <IntVectorProperty command="GetLastAddedKeyFrameIndex"
                         information_only="1"
                         name="LastAddedKeyFrameIndex"></IntVectorProperty>
      <!-- End of CameraAnimationCue -->
    </Proxy>
    <Proxy base_proxygroup="animation"
           base_proxyname="KeyFrameAnimationCue"
           class="vtkPVKeyFrameAnimationCueForProxies"
           name="TimeAnimationCue"
           processes="client">
      <Documentation>This is same as KeyFrameAnimationCue except that it has a
      new property "UseAnimationTime" which when set overrides the keyframes
      all together and directly uses the animation clock time to update the
      animated property.</Documentation>
      <IntVectorProperty command="SetUseAnimationTime"
                         default_values="1"
                         name="UseAnimationTime"
                         number_of_elements="1">
        <BooleanDomain name="bool" />
        <Documentation>When enabled, the animated property is directly updated
        with the value of the Animation clock. Default value it
        true.</Documentation>
      </IntVectorProperty>
      <!-- end of TimeAnimationCue -->
    </Proxy>
    <!--Scene -->
    <AnimationSceneProxy class="vtkSMAnimationScene"
                         name="AnimationScene"
                         processes="client">
      <Documentation>Proxy for animation scene.</Documentation>
      <ProxyProperty argument_type="SMProxy"
                     clean_command="RemoveAllViewProxies"
                     command="AddViewProxy"
                     name="ViewModules"
                     repeat_command="1"
                     state_ignored="1">
        <ProxyGroupDomain name="groups">
          <Group name="views" />
        </ProxyGroupDomain>
        <Documentation>Add views to this scene. These are all the views that
        need to be updated when playing the animation.</Documentation>
      </ProxyProperty>
      <ProxyProperty command="AddCue"
                     name="Cues"
                     remove_command="RemoveCue"
                     repeat_command="1">
        <ProxyGroupDomain name="groups">
          <Group name="animation" />
        </ProxyGroupDomain>
        <Documentation>Add cues to this scene.</Documentation>
      </ProxyProperty>
      <DoubleVectorProperty command="SetSceneTime"
                            default_values="none"
                            name="AnimationTime"
                            number_of_elements="1"
                            precision="16">
        <Documentation>Set the current animation time.</Documentation>
      </DoubleVectorProperty>
      <DoubleVectorProperty command="SetStartTime"
                            default_values="0.0"
                            information_property="StartTimeInfo"
                            label="Start Time"
                            name="StartTime"
                            number_of_elements="1"
                            precision="16">
        <Documentation>Set the start time for the animation
        scene.</Documentation>
      </DoubleVectorProperty>
      <DoubleVectorProperty command="SetEndTime"
                            default_values="1.0"
                            information_property="EndTimeInfo"
                            label="End Time"
                            name="EndTime"
                            number_of_elements="1"
                            precision="16">
        <Documentation>Set the end time for the animation
        scene.</Documentation>
      </DoubleVectorProperty>
      <DoubleVectorProperty command="GetStartTime"
                            information_only="1"
                            name="StartTimeInfo">
        <SimpleDoubleInformationHelper />
      </DoubleVectorProperty>
      <DoubleVectorProperty command="GetEndTime"
                            information_only="1"
                            name="EndTimeInfo">
        <SimpleDoubleInformationHelper />
      </DoubleVectorProperty>
      <IntVectorProperty command="SetLockStartTime"
                         default_values="0"
                         name="LockStartTime"
                         number_of_elements="1">
        <BooleanDomain name="bool" />
        <Documentation>When set the StartTime will not be changed when the data
        time steps change.</Documentation>
      </IntVectorProperty>
      <IntVectorProperty command="SetLockEndTime"
                         default_values="0"
                         name="LockEndTime"
                         number_of_elements="1">
        <BooleanDomain name="bool" />
        <Documentation>When set the EndTime will not be changed when the data
        time steps change.</Documentation>
      </IntVectorProperty>
      <IntVectorProperty command="SetCaching"
                         default_values="0"
                         name="Caching"
                         number_of_elements="1">
        <BooleanDomain name="bool" />
        <Documentation>Indicates if cache is to be used while playing the
        animation.</Documentation>
      </IntVectorProperty>
      <ProxyProperty argument_type="SMProxy"
                     command="SetTimeKeeper"
                     name="TimeKeeper">
        <Documentation>Set the time keeper. Time keeper is used to obtain the
        information about timesteps. This is required to play animation in
        "Snap To Timesteps" mode.</Documentation>
      </ProxyProperty>
      <IntVectorProperty command="SetLoop"
                         default_values="0"
                         name="Loop"
                         number_of_elements="1">
        <BooleanDomain name="bool" />
        <Documentation>Set to true to play the animation in a
        loop.</Documentation>
      </IntVectorProperty>
      <Property command="Play"
                name="Play" />
      <Property command="Stop"
                name="Stop" />
      <Property command="GoToNext"
                name="GoToNext" />
      <Property command="GoToPrevious"
                name="GoToPrevious" />
      <Property command="GoToFirst"
                name="GoToFirst" />
      <Property command="GoToLast"
                name="GoToLast" />
      <IntVectorProperty command="SetPlayMode"
                         default_values="0"
                         name="PlayMode"
                         number_of_elements="1">
        <EnumerationDomain name="enum">
          <Entry text="Sequence"
                 value="0" />
          <Entry text="Real Time"
                 value="1" />
          <Entry text="Snap To TimeSteps"
                 value="2" />
        </EnumerationDomain>
      </IntVectorProperty>
      <IntVectorProperty command="SetNumberOfFrames"
                         default_values="10"
                         name="NumberOfFrames"
                         number_of_elements="1">
        <IntRangeDomain min="1"
                        name="range" />
        <Documentation>Set the number of frames in which to play the
        animation.</Documentation>
      </IntVectorProperty>
      <IntVectorProperty command="SetDuration"
                         default_values="10"
                         name="Duration"
                         number_of_elements="1">
        <Documentation>Set the duration for playing the animation in
        seconds.</Documentation>
      </IntVectorProperty>
      <IntVectorProperty command="SetFramesPerTimestep"
                         default_values="1"
                         name="FramesPerTimestep"
                         number_of_elements="1">
        <IntRangeDomain min="1"
                        name="range" />
        <Documentation>The number of frames per timestep.</Documentation>
      </IntVectorProperty>
      <!-- End of AnimationScene -->
    </AnimationSceneProxy>
    <!-- End of animation -->
  </ProxyGroup>
  <ProxyGroup name="animation_keyframes">
    <Proxy class="vtkPVKeyFrame"
           name="KeyFrame"
           processes="client">
      <DoubleVectorProperty command="SetKeyTime"
                            default_values="0.0"
                            name="KeyTime"
                            number_of_elements="1">
        <DoubleRangeDomain max="1.0"
                           min="0.0"
                           name="range" />
      </DoubleVectorProperty>
      <DoubleVectorProperty clean_command="RemoveAllKeyValues"
                            command="SetKeyValue"
                            default_values="0.0"
                            name="KeyValues"
                            number_of_elements="1"
                            number_of_elements_per_command="1"
                            repeat_command="1"
                            use_index="1"></DoubleVectorProperty>
    </Proxy>
    <Proxy base_proxygroup="animation_keyframes"
           base_proxyname="KeyFrame"
           class="vtkPVCompositeKeyFrame"
           name="CompositeKeyFrame"
           processes="client">
      <IntVectorProperty command="SetType"
                         default_values="2"
                         label="Interpolation"
                         name="Type"
                         number_of_elements="1">
        <EnumerationDomain name="enum">
          <Entry text="Boolean"
                 value="1" />
          <Entry text="Ramp"
                 value="2" />
          <Entry text="Exponential"
                 value="3" />
          <Entry text="Sinusoid"
                 value="4" />
        </EnumerationDomain>
      </IntVectorProperty>
      <DoubleVectorProperty command="SetBase"
                            default_values="2.0"
                            name="Base"
                            number_of_elements="1"></DoubleVectorProperty>
      <DoubleVectorProperty command="SetStartPower"
                            default_values="0.0"
                            name="StartPower"
                            number_of_elements="1"></DoubleVectorProperty>
      <DoubleVectorProperty command="SetEndPower"
                            default_values="1.0"
                            name="EndPower"
                            number_of_elements="1"></DoubleVectorProperty>
      <DoubleVectorProperty command="SetPhase"
                            default_values="0.0"
                            name="Phase"
                            number_of_elements="1"></DoubleVectorProperty>
      <DoubleVectorProperty command="SetFrequency"
                            default_values="1.0"
                            name="Frequency"
                            number_of_elements="1"></DoubleVectorProperty>
      <DoubleVectorProperty command="SetOffset"
                            default_values="0.0"
                            name="Offset"
                            number_of_elements="1"></DoubleVectorProperty>
      <!-- End of CompositeKeyFrame -->
    </Proxy>
    <Proxy base_proxygroup="animation_keyframes"
           base_proxyname="KeyFrame"
           class="vtkPVBooleanKeyFrame"
           name="BooleanKeyFrame"
           processes="client"></Proxy>
    <Proxy base_proxygroup="animation_keyframes"
           base_proxyname="KeyFrame"
           class="vtkPVRampKeyFrame"
           name="RampKeyFrame"
           processes="client"></Proxy>
    <Proxy base_proxygroup="animation_keyframes"
           base_proxyname="KeyFrame"
           class="vtkPVExponentialKeyFrame"
           name="ExponentialKeyFrame"
           processes="client">
      <DoubleVectorProperty command="SetBase"
                            default_values="2.0"
                            name="Base"
                            number_of_elements="1"></DoubleVectorProperty>
      <DoubleVectorProperty command="SetStartPower"
                            default_values="0.0"
                            name="StartPower"
                            number_of_elements="1"></DoubleVectorProperty>
      <DoubleVectorProperty command="SetEndPower"
                            default_values="1.0"
                            name="EndPower"
                            number_of_elements="1"></DoubleVectorProperty>
    </Proxy>
    <Proxy base_proxygroup="animation_keyframes"
           base_proxyname="KeyFrame"
           class="vtkPVSinusoidKeyFrame"
           name="SinusoidKeyFrame"
           processes="client">
      <DoubleVectorProperty command="SetPhase"
                            default_values="0.0"
                            name="Phase"
                            number_of_elements="1"></DoubleVectorProperty>
      <DoubleVectorProperty command="SetFrequency"
                            default_values="1.0"
                            name="Frequency"
                            number_of_elements="1"></DoubleVectorProperty>
      <DoubleVectorProperty command="SetOffset"
                            default_values="0.0"
                            name="Offset"
                            number_of_elements="1"></DoubleVectorProperty>
    </Proxy>
    <Proxy base_proxygroup="animation_keyframes"
           base_proxyname="KeyFrame"
           class="vtkPVCameraKeyFrame"
           name="CameraKeyFrame"
           processes="client">
      <DoubleVectorProperty command="SetPosition"
                            default_values="0.0 0.0 0.0"
                            name="Position"
                            number_of_elements="3"></DoubleVectorProperty>
      <DoubleVectorProperty command="SetFocalPoint"
                            default_values="0.0 0.0 0.0"
                            name="FocalPoint"
                            number_of_elements="3"></DoubleVectorProperty>
      <DoubleVectorProperty command="SetViewUp"
                            default_values="0.0 1.0 0.0"
                            name="ViewUp"
                            number_of_elements="3"></DoubleVectorProperty>
      <DoubleVectorProperty command="SetViewAngle"
                            default_values="30"
                            name="ViewAngle"
                            number_of_elements="1"></DoubleVectorProperty>
      <DoubleVectorProperty command="SetParallelScale"
                            default_values="1.0"
                            name="ParallelScale"
                            number_of_elements="1"></DoubleVectorProperty>
      <!-- These are properties for the new style camera interpolation
           using path
      -->
      <DoubleVectorProperty clean_command="ClearPositionPath"
                            command="AddPositionPathPoint"
                            default_values="5 0 0 5 5 0 5 0 0"
                            name="PositionPathPoints"
                            number_of_elements="9"
                            number_of_elements_per_command="3"
                            repeat_command="1"></DoubleVectorProperty>
      <DoubleVectorProperty clean_command="ClearFocalPath"
                            command="AddFocalPathPoint"
                            default_values="0 0 0 1 0 0"
                            name="FocalPathPoints"
                            number_of_elements="6"
                            number_of_elements_per_command="3"
                            repeat_command="1"></DoubleVectorProperty>
      <IntVectorProperty command="SetPositionMode"
                         default_values="0"
                         name="PositionMode"
                         number_of_elements="1">
        <EnumerationDomain name="enum">
          <Entry text="Path"
                 value="0" />
          <Entry text="FixedDirection"
                 value="1" />
          <Entry text="LookAhead"
                 value="2" />
          <Entry text="Orthogonal"
                 value="3" />
        </EnumerationDomain>
      </IntVectorProperty>
      <IntVectorProperty command="SetFocalPointMode"
                         default_values="0"
                         name="FocalPointMode"
                         number_of_elements="1">
        <EnumerationDomain name="enum">
          <Entry text="Path"
                 value="0" />
          <Entry text="FixedDirection"
                 value="1" />
          <Entry text="LookAhead"
                 value="2" />
          <Entry text="Orthogonal"
                 value="3" />
        </EnumerationDomain>
      </IntVectorProperty>
      <IntVectorProperty command="SetClosedFocalPath"
                         default_values="0"
                         name="ClosedFocalPath"
                         number_of_elements="1">
        <BooleanDomain name="bool" />
      </IntVectorProperty>
      <IntVectorProperty command="SetClosedPositionPath"
                         default_values="0"
                         name="ClosedPositionPath"
                         number_of_elements="1">
        <BooleanDomain name="bool" />
      </IntVectorProperty>
      <!-- end of CameraKeyFrame -->
    </Proxy>
    <!-- end of keyframes -->
  </ProxyGroup>
  <ProxyGroup name="piecewise_functions">
    <Proxy class="vtkPiecewiseFunction"
           name="PiecewiseFunction"
           processes="client|renderserver|dataserver">
      <DoubleVectorProperty animateable="0"
                            clean_command="RemoveAllPoints"
                            command="AddPoint"
                            default_values="0.0 0.0 0.5 0.0"
                            name="Points"
                            number_of_elements="4"
                            number_of_elements_per_command="4"
                            repeat_command="1"></DoubleVectorProperty>
    </Proxy>
  </ProxyGroup>
  <ProxyGroup name="transfer_functions">
    <Proxy class="vtkColorTransferFunction"
           name="ColorTransferFunction"
           processes="client|renderserver|dataserver">
      <DoubleVectorProperty animateable="0"
                            clean_command="RemoveAllPoints"
                            command="AddRGBPoint"
                            name="RGBPoints"
                            number_of_elements_per_command="4"
                            repeat_command="1"></DoubleVectorProperty>
      <IntVectorProperty animateable="0"
                         command="SetColorSpace"
                         default_values="0"
                         name="ColorSpace"
                         number_of_elements="1">
        <EnumerationDomain name="enum">
          <Entry text="RGB"
                 value="0" />
          <Entry text="HSV"
                 value="1" />
          <Entry text="Lab"
                 value="2" />
          <Entry text="Diverging"
                 value="3" />
        </EnumerationDomain>
      </IntVectorProperty>
      <IntVectorProperty animateable="0"
                         command="SetHSVWrap"
                         default_values="0"
                         name="HSVWrap"
                         number_of_elements="1">
        <BooleanDomain name="bool" />
      </IntVectorProperty>
    </Proxy>
  </ProxyGroup>
  <ProxyGroup name="annotations">
    <Proxy class="vtkCubeAxesActor2D"
           name="CubeAxesActor2D">
      <IntVectorProperty command="SetFlyMode"
                         default_values="1"
                         name="FlyMode"
                         number_of_elements="1">
        <EnumerationDomain name="enum">
          <Entry text="FlyToOuterEdges"
                 value="0" />
          <Entry text="FlyToClosetTriad"
                 value="1" />
        </EnumerationDomain>
      </IntVectorProperty>
      <IntVectorProperty command="SetInertia"
                         default_values="1"
                         name="Inertia"
                         number_of_elements="1">
        <IntRangeDomain name="range" />
      </IntVectorProperty>
      <ProxyProperty command="SetCamera"
                     name="Camera">
        <ProxyGroupDomain name="groups">
          <Group name="camera" />
        </ProxyGroupDomain>
      </ProxyProperty>
      <IntVectorProperty command="SetVisibility"
                         default_values="1"
                         name="Visibility"
                         number_of_elements="1">
        <BooleanDomain name="bool" />
      </IntVectorProperty>
    </Proxy>
    <Proxy class="vtkPVScalarBarActor"
           name="ScalarBarActor"
           si_class="vtkSIScalarBarActorProxy">
      <ProxyProperty command="SetLookupTable"
                     name="LookupTable"
                     number_of_elements="1">
        <ProxyGroupDomain name="groups">
          <Group name="lookup_tables" />
        </ProxyGroupDomain>
      </ProxyProperty>
      <IntVectorProperty animateable="0"
                         command="SetVisibility"
                         default_values="1"
                         name="Visibility"
                         number_of_elements="1">
        <BooleanDomain name="bool" />
      </IntVectorProperty>
      <DoubleVectorProperty animateable="0"
                            command="SetPosition"
                            default_values="0.87 0.25"
                            name="Position"
                            number_of_elements="2">
        <DoubleRangeDomain max="1 1"
                           min="0 0"
                           name="range" />
      </DoubleVectorProperty>
      <DoubleVectorProperty animateable="0"
                            command="SetPosition2"
                            default_values="0.13 0.5"
                            name="Position2"
                            number_of_elements="2">
        <DoubleRangeDomain max="1 1"
                           min="0 0"
                           name="range" />
      </DoubleVectorProperty>
      <DoubleVectorProperty command="SetAspectRatio"
                            default_values="20"
                            name="AspectRatio"
                            number_of_elements="1">
        <DoubleRangeDomain min="0.001"
                           name="range" />
      </DoubleVectorProperty>
      <StringVectorProperty animateable="0"
                            command="SetTitle"
                            default_values=""
                            name="Title"
                            number_of_elements="1"></StringVectorProperty>
      <StringVectorProperty animateable="0"
                            command="SetComponentTitle"
                            default_values=""
                            name="ComponentTitle"
                            number_of_elements="1"></StringVectorProperty>
      <IntVectorProperty command="SetAutomaticLabelFormat"
                         default_values="1"
                         name="AutomaticLabelFormat"
                         number_of_elements="1">
        <BooleanDomain name="bool" />
      </IntVectorProperty>
      <StringVectorProperty animateable="0"
                            command="SetLabelFormat"
                            default_values="%-#6.3g"
                            name="LabelFormat"
                            number_of_elements="1"></StringVectorProperty>
      <IntVectorProperty command="SetNumberOfLabels"
                         default_values="5"
                         name="NumberOfLabels"
                         number_of_elements="1">
        <IntRangeDomain min="2"
                        name="range" />
      </IntVectorProperty>
      <!--label text property -->
      <SubProxy>
        <Proxy name="LabelTextProperty"
               proxygroup="properties"
               proxyname="TextProperty"></Proxy>
        <ExposedProperties>
          <Property exposed_name="LabelColor"
                    name="Color" />
          <Property exposed_name="LabelOpacity"
                    name="Opacity" />
          <Property exposed_name="LabelFontFamily"
                    name="FontFamily" />
          <Property exposed_name="LabelBold"
                    name="Bold" />
          <Property exposed_name="LabelItalic"
                    name="Italic" />
          <Property exposed_name="LabelShadow"
                    name="Shadow" />
          <Property exposed_name="LabelFontSize"
                    name="FontSize" />
        </ExposedProperties>
      </SubProxy>
      <!--title text property -->
      <SubProxy>
        <Proxy name="TitleTextProperty"
               proxygroup="properties"
               proxyname="TextProperty"></Proxy>
        <ExposedProperties>
          <Property exposed_name="TitleColor"
                    name="Color" />
          <Property exposed_name="TitleOpacity"
                    name="Opacity" />
          <Property exposed_name="TitleFontFamily"
                    name="FontFamily" />
          <Property exposed_name="TitleBold"
                    name="Bold" />
          <Property exposed_name="TitleItalic"
                    name="Italic" />
          <Property exposed_name="TitleShadow"
                    name="Shadow" />
          <Property exposed_name="TitleFontSize"
                    name="FontSize" />
        </ExposedProperties>
      </SubProxy>
    </Proxy>
    <!-- End of ProxyGroup annotations -->
  </ProxyGroup>
  <ProxyGroup name="file_listing">
    <Proxy class="vtkPVFileInformationHelper"
           name="ServerFileListing">
      <IntVectorProperty command="GetActiveFileIsDirectory"
                         information_only="1"
                         name="ActiveFileIsDirectory">
        <SimpleIntInformationHelper />
      </IntVectorProperty>
      <IntVectorProperty command="GetActiveFileIsReadable"
                         information_only="1"
                         name="ActiveFileIsReadable">
        <SimpleIntInformationHelper />
      </IntVectorProperty>
      <StringVectorProperty command="SetPath"
                            name="ActiveFileName"
                            number_of_elements="1">
        <Documentation>Set the filename whose information we
        need.</Documentation>
      </StringVectorProperty>
    </Proxy>
  </ProxyGroup>
  <ProxyGroup name="locators">
    <Proxy class="vtkPKdTree"
           name="PKdTree">
      <!--
      <ProxyProperty name="DataSets"
                     command="AddDataSet"
                     remove_command="RemoveDataSet"/>
                     -->
      <IntVectorProperty command="SetMinCells"
                         default_values="0"
                         name="MinCells"
                         number_of_elements="1" />
      <Property command="OmitZPartitioning"
                name="OmitZPartitioning" />
      <Property command="BuildLocator"
                name="BuildLocator" />
      <ProxyProperty command="BuildLocatorFromPoints"
                     name="BuildLocatorFromPoints" />
    </Proxy>
  </ProxyGroup>
  <ProxyGroup name="selection_helpers">
    <Proxy class="vtkSelection"
           name="Selection"></Proxy>
    <SourceProxy class="vtkAnnotationLink"
                 name="AnnotationLink">
      <InputProperty command="SetInputConnection"
                     name="Input"
                     port_index="0">
        <ProxyGroupDomain name="groups">
          <Group name="sources" />
          <Group name="filters" />
        </ProxyGroupDomain>
        <DataTypeDomain name="input_type">
          <DataType value="vtkAnnotationLayers" />
          <DataType value="vtkSelection" />
        </DataTypeDomain>
      </InputProperty>
      <InputProperty command="SetInputConnection"
                     name="DomainMaps"
                     port_index="1">
        <ProxyGroupDomain name="groups">
          <Group name="sources" />
          <Group name="filters" />
        </ProxyGroupDomain>
        <DataTypeDomain name="input_type">
          <DataType value="vtkTable" />
        </DataTypeDomain>
      </InputProperty>
      <ProxyProperty command="SetAnnotations"
                     name="Annotations"></ProxyProperty>
      <OutputPort index="0"
                  name="Annotations" />
      <OutputPort index="1"
                  name="Domain Maps" />
      <OutputPort index="2"
                  name="Selection" />
    </SourceProxy>
  </ProxyGroup>
  <ProxyGroup name="remote_player">
    <!-- Proxy used to save animation remotely when the client disconnect -->
    <Proxy class="vtkPVServerSideAnimationPlayer"
           name="AnimationPlayer">
      <ProxyProperty command="SetWriter"
                     name="Writer"></ProxyProperty>
      <StringVectorProperty command="SetSessionProxyManagerState"
                            default_values=""
                            name="XMLState"
                            number_of_elements="1">
        <Documentation>Set the XML content of the vtkSMSessionProxyManager
        state.</Documentation>
      </StringVectorProperty>
    </Proxy>
  </ProxyGroup>
  <ProxyGroup name="extended_sources">
    <SourceProxy class="vtkLineSource"
                 label="Line Source"
                 name="LineSource">
      <DoubleVectorProperty animateable="1"
                            command="SetPoint1"
                            default_values="0.0 0.0 0.0"
                            name="Point1"
                            number_of_elements="3">
        <BoundsDomain default_mode="min"
                      mode="normal"
                      name="range">
          <RequiredProperties>
            <Property function="Input"
                      name="DummyInput" />
          </RequiredProperties>
        </BoundsDomain>
      </DoubleVectorProperty>
      <DoubleVectorProperty animateable="1"
                            command="SetPoint2"
                            default_values="0.0 0.0 0.0"
                            name="Point2"
                            number_of_elements="3">
        <BoundsDomain default_mode="max"
                      mode="normal"
                      name="range">
          <RequiredProperties>
            <Property function="Input"
                      name="DummyInput" />
          </RequiredProperties>
        </BoundsDomain>
      </DoubleVectorProperty>
      <IntVectorProperty command="SetResolution"
                         default_values="6"
                         name="Resolution"
                         number_of_elements="1">
        <IntRangeDomain min="1"
                        name="range" />
      </IntVectorProperty>
      <InputProperty is_internal="1"
                     name="DummyInput">
        <!-- Used when this source is added to a proxy list domain. -->
      </InputProperty>
      <Hints>
        <PropertyGroup type="LineSource">
          <Property function="Point1WorldPosition"
                    name="Point1" />
          <Property function="Point2WorldPosition"
                    name="Point2" />
          <Property function="Resolution"
                    name="Resolution" />
        </PropertyGroup>
        <ProxyList>
          <Link name="DummyInput"
                with_property="Input" />
        </ProxyList>
      </Hints>
      <!-- End LineSource -->
    </SourceProxy>
    <SourceProxy class="vtkLineSource"
                 label="High Resolution Line Source"
                 name="HighResLineSource">
      <DoubleVectorProperty animateable="1"
                            command="SetPoint1"
                            default_values="0.0 0.0 0.0"
                            name="Point1"
                            number_of_elements="3">
        <BoundsDomain default_mode="min"
                      mode="normal"
                      name="range">
          <RequiredProperties>
            <Property function="Input"
                      name="DummyInput" />
          </RequiredProperties>
        </BoundsDomain>
      </DoubleVectorProperty>
      <DoubleVectorProperty animateable="1"
                            command="SetPoint2"
                            default_values="0.0 0.0 0.0"
                            name="Point2"
                            number_of_elements="3">
        <BoundsDomain default_mode="max"
                      mode="normal"
                      name="range">
          <RequiredProperties>
            <Property function="Input"
                      name="DummyInput" />
          </RequiredProperties>
        </BoundsDomain>
      </DoubleVectorProperty>
      <IntVectorProperty command="SetResolution"
                         default_values="100"
                         name="Resolution"
                         number_of_elements="1">
        <IntRangeDomain min="1"
                        name="range" />
      </IntVectorProperty>
      <InputProperty is_internal="1"
                     name="DummyInput">
        <!-- Used when this source is added to a proxy list domain. -->
      </InputProperty>
      <Hints>
        <PropertyGroup type="LineSource">
          <Property function="Point1WorldPosition"
                    name="Point1" />
          <Property function="Point2WorldPosition"
                    name="Point2" />
          <Property function="Resolution"
                    name="Resolution" />
        </PropertyGroup>
        <ProxyList>
          <Link name="DummyInput"
                with_property="Input" />
        </ProxyList>
      </Hints>
      <!-- End HighResLineSource -->
    </SourceProxy>
    <SourceProxy class="vtkPointSource"
                 label="Point Source"
                 name="PointSource">
      <DoubleVectorProperty animateable="1"
                            command="SetCenter"
                            default_values="0.0 0.0 0.0"
                            name="Center"
                            number_of_elements="3">
        <BoundsDomain default_mode="mid"
                      mode="normal"
                      name="range">
          <RequiredProperties>
            <Property function="Input"
                      name="DummyInput" />
          </RequiredProperties>
        </BoundsDomain>
      </DoubleVectorProperty>
      <IntVectorProperty animateable="1"
                         command="SetNumberOfPoints"
                         default_values="1"
                         name="NumberOfPoints"
                         number_of_elements="1">
        <IntRangeDomain min="1"
                        name="range" />
      </IntVectorProperty>
      <DoubleVectorProperty animateable="1"
                            command="SetRadius"
                            default_values="1.0"
                            name="Radius"
                            number_of_elements="1">
        <BoundsDomain mode="scaled_extent"
                      name="range"
                      scale_factor="0.1">
          <RequiredProperties>
            <Property function="Input"
                      name="DummyInput" />
          </RequiredProperties>
        </BoundsDomain>
      </DoubleVectorProperty>
      <InputProperty is_internal="1"
                     name="DummyInput">
        <!-- Used when this source is added to a proxy list domain. -->
      </InputProperty>
      <Hints>
        <PropertyGroup type="PointSource">
          <Property function="WorldPosition"
                    name="Center" />
          <Property function="Radius"
                    name="Radius" />
          <Property function="NumberOfPoints"
                    name="NumberOfPoints" />
        </PropertyGroup>
        <ProxyList>
          <Link name="DummyInput"
                with_property="Input" />
        </ProxyList>
      </Hints>
      <!-- End PointSource -->
    </SourceProxy>
    <SourceProxy class="vtkPointSource"
                 label="Fixed Radius Point Source"
                 name="FixedRadiusPointSource">
      <DoubleVectorProperty animateable="1"
                            command="SetCenter"
                            default_values="0.0 0.0 0.0"
                            name="Center"
                            number_of_elements="3">
        <BoundsDomain default_mode="mid"
                      mode="normal"
                      name="range">
          <RequiredProperties>
            <Property function="Input"
                      name="DummyInput" />
          </RequiredProperties>
        </BoundsDomain>
      </DoubleVectorProperty>
      <IntVectorProperty animateable="1"
                         command="SetNumberOfPoints"
                         default_values="1"
                         name="NumberOfPoints"
                         number_of_elements="1">
        <IntRangeDomain min="1"
                        name="range" />
      </IntVectorProperty>
      <DoubleVectorProperty animateable="1"
                            command="SetRadius"
                            default_values="0.0"
                            name="Radius"
                            number_of_elements="1">
        <DoubleRangeDomain min="0.0"
                           name="range" />
      </DoubleVectorProperty>
      <InputProperty is_internal="1"
                     name="DummyInput">
        <!-- Used when this source is added to a proxy list domain. -->
      </InputProperty>
      <Hints>
        <PropertyGroup type="PointSource">
          <Property function="WorldPosition"
                    name="Center" />
          <Property function="Radius"
                    name="Radius" />
          <Property function="NumberOfPoints"
                    name="NumberOfPoints" />
        </PropertyGroup>
        <ProxyList>
          <Link name="DummyInput"
                with_property="Input" />
        </ProxyList>
      </Hints>
      <!-- End PointSource -->
    </SourceProxy>
    <Proxy class="vtkPVTransform"
           name="Transform2">
      <!--Transform proxy with unconventional interface, used by BoxWidget -->
      <DoubleVectorProperty command="SetAbsolutePosition"
                            default_values="0.0 0.0 0.0"
                            information_property="PositionInfo"
                            label="Translate"
                            name="Position"
                            number_of_elements="3">
        <DoubleRangeDomain name="range" />
      </DoubleVectorProperty>
      <DoubleVectorProperty command="GetPosition"
                            default_values="0.0 0.0 0.0"
                            information_only="1"
                            name="PositionInfo"
                            number_of_elements="3">
        <SimpleDoubleInformationHelper />
      </DoubleVectorProperty>
      <DoubleVectorProperty command="SetAbsoluteRotation"
                            default_values="0.0 0.0 0.0"
                            information_property="RotationInfo"
                            label="Rotate"
                            name="Rotation"
                            number_of_elements="3">
        <DoubleRangeDomain name="range" />
      </DoubleVectorProperty>
      <DoubleVectorProperty command="GetOrientation"
                            default_values="0.0 0.0 0.0"
                            information_only="1"
                            name="RotationInfo"
                            number_of_elements="3">
        <SimpleDoubleInformationHelper />
      </DoubleVectorProperty>
      <DoubleVectorProperty command="SetAbsoluteScale"
                            default_values="1.0 1.0 1.0"
                            information_property="ScaleInfo"
                            label="Scale"
                            name="Scale"
                            number_of_elements="3">
        <DoubleRangeDomain name="range" />
      </DoubleVectorProperty>
      <DoubleVectorProperty command="GetScale"
                            default_values="1.0 1.0 1.0"
                            information_only="1"
                            name="ScaleInfo"
                            number_of_elements="3" />
    </Proxy>
    <Proxy class="vtkPVTransform"
           label="Transform"
           name="Transform3">
      <DoubleVectorProperty command="SetAbsolutePosition"
                            default_values="0.0 0.0 0.0"
                            information_property="PositionInfo"
                            label="Translate"
                            name="Position"
                            number_of_elements="3">
        <DoubleRangeDomain name="range" />
      </DoubleVectorProperty>
      <DoubleVectorProperty command="GetAbsolutePosition"
                            default_values="0.0 0.0 0.0"
                            information_only="1"
                            name="PositionInfo"
                            number_of_elements="3" />
      <DoubleVectorProperty command="SetAbsoluteRotation"
                            default_values="0.0 0.0 0.0"
                            information_property="RotationInfo"
                            label="Rotate"
                            name="Rotation"
                            number_of_elements="3">
        <DoubleRangeDomain name="range" />
      </DoubleVectorProperty>
      <DoubleVectorProperty command="GetAbsoluteRotation"
                            default_values="0.0 0.0 0.0"
                            information_only="1"
                            name="RotationInfo"
                            number_of_elements="3" />
      <DoubleVectorProperty command="SetAbsoluteScale"
                            default_values="1.0 1.0 1.0"
                            information_property="ScaleInfo"
                            label="Scale"
                            name="Scale"
                            number_of_elements="3">
        <DoubleRangeDomain name="range" />
      </DoubleVectorProperty>
      <DoubleVectorProperty command="GetAbsoluteScale"
                            default_values="1.0 1.0 1.0"
                            information_only="1"
                            name="ScaleInfo"
                            number_of_elements="3" />
      <Hints>
        <PropertyGroup type="Box">
          <Property function="Position"
                    name="Position" />
          <Property function="Rotation"
                    name="Rotation" />
          <Property function="Scale"
                    name="Scale" />
        </PropertyGroup>
        <!--
         <ProxyList>
           <Link name="DummyInput" with_property="Input" />
         </ProxyList>
         -->
      </Hints>
    </Proxy>
  </ProxyGroup>
  <ProxyGroup name="misc">
    <DirectoryProxy class="vtkDirectory"
                    name="Directory"
                    processes="client|dataserver|renderserver">
                    </DirectoryProxy>
    <Proxy class="vtkPVFileInformationHelper"
           name="FileInformationHelper">
      <StringVectorProperty command="SetPath"
                            name="Path" />
      <IntVectorProperty command="SetDirectoryListing"
                         default_values="0"
                         name="DirectoryListing"
                         number_of_elements="1">
        <BooleanDomain name="bool" />
      </IntVectorProperty>
      <IntVectorProperty command="SetSpecialDirectories"
                         default_values="0"
                         name="SpecialDirectories"
                         number_of_elements="1">
        <BooleanDomain name="bool" />
      </IntVectorProperty>
      <StringVectorProperty command="GetPathSeparator"
                            information_only="1"
                            name="PathSeparator"
                            number_of_elements="1">
        <SimpleStringInformationHelper />
      </StringVectorProperty>
      <StringVectorProperty command="SetWorkingDirectory"
                            default_values=""
                            name="WorkingDirectory"
                            number_of_elements="1">
        <Documentation>Override the working directory used to resolve relative
        paths.</Documentation>
      </StringVectorProperty>
      <!-- End of FileInformationHelper -->
    </Proxy>
    <Proxy class="vtkPVEnvironmentInformationHelper"
           name="EnvironmentInformationHelper">
      <StringVectorProperty command="SetVariable"
                            name="Variable" />
      <!-- End of FileInformationHelper -->
    </Proxy>
    <TimeKeeperProxy class="vtkSMTimeKeeper"
                     name="TimeKeeper"
                     processes="client">
      <Documentation>TimeKeeper is used to keep the pipeline time for the
      application. All views added to the timekeeper show the same time as that
      on the time keeper.</Documentation>
      <DoubleVectorProperty command="SetTime"
                            default_values="0"
                            name="Time"
                            number_of_elements="1"
                            precision="16">
        <DoubleRangeDomain name="range" />
      </DoubleVectorProperty>
      <DoubleVectorProperty information_only="1"
                            name="TimestepValues">
        <Documentation>The timesteps currently available. This property does
        not have any information helper since vtkSMTimeKeeperProxy keeps this
        updated without any need to call
        UpdatePropertyInformation().</Documentation>
      </DoubleVectorProperty>
      <DoubleVectorProperty default_values="0.0 0.0"
                            information_only="1"
                            name="TimeRange"
                            number_of_elements="2"
                            precision="16">
        <Documentation>This is the time range. It's possible that there are no
        TimestepValues but there is a valid TimeRange since some sources may
        provide continuous time.</Documentation>
      </DoubleVectorProperty>
      <StringVectorProperty default_values="Time"
                            information_only="1"
                            name="TimeLabel"
                            number_of_elements="1">
        <Documentation>This is the string that is used as label to eventually
        replace "time" by something else such as "frequency" or any user
        specific label that the user want to set to use a 4th dimension that is
        not time.</Documentation>
      </StringVectorProperty>
      <ProxyProperty argument_type="SMProxy"
                     command="AddView"
                     name="Views"
                     remove_command="RemoveView"
                     repeatable="1">
        <Documentation>Views with their view time linked with this time
        keeper.</Documentation>
      </ProxyProperty>
      <ProxyProperty argument_type="SMProxy"
                     command="AddTimeSource"
                     name="TimeSources"
                     remove_command="RemoveTimeSource"
                     repeatable="1">
        <Documentation>List of proxies that provide time. TimestepValues
        property has a set of timesteps provided by all the sources added to
        this property alone.</Documentation>
      </ProxyProperty>
      <!-- End of TimeKeeper -->
    </TimeKeeperProxy>
    <Proxy class="vtkSISourceProxy"
           name="StrictLoadBalancing"
           processes="client|dataserver|renderserver">
      <IntVectorProperty command="SetDisableExtentsTranslator"
                         default_values="0"
                         name="DisableExtentsTranslator"
                         number_of_elements="1">
        <BooleanDomain name="bool" />
      </IntVectorProperty>
      <!-- End of StrictLoadBalancing -->
    </Proxy>
    <PluginLoaderProxy class="vtkPVPluginLoader"
                       name="PluginLoader"
                       processes="dataserver|renderserver">
      <Documentation>Use this proxy to load a plugin remotely. This proxy has
      no properties that users can set. Only information-properties are
      provided that can be used to obtain various states.
      vtkSMPluginLoaderProxy has API that can be used to load plugins,
      configuration xmls etc.</Documentation>
      <IntVectorProperty command="GetLoaded"
                         information_only="1"
                         name="Loaded"></IntVectorProperty>
      <StringVectorProperty command="GetErrorString"
                            information_only="1"
                            name="ErrorString"></StringVectorProperty>
      <StringVectorProperty command="GetSearchPaths"
                            information_only="1"
                            name="SearchPaths"></StringVectorProperty>
      <!-- End of PluginLoader -->
    </PluginLoaderProxy>
    <Proxy class="vtkKdTreeManager"
           name="KdTreeManager">
      <ProxyProperty command="SetKdTree"
                     name="KdTree">
        <Documentation>Set the KdTree managed by this manager.</Documentation>
      </ProxyProperty>
      <ProxyProperty command="AddProducer"
                     name="Producers"
                     remove_command="RemoveProducer">
        <Documentation>Producers/algorithms producing data that needs to be
        distributed.</Documentation>
      </ProxyProperty>
      <ProxyProperty command="SetStructuredProducer"
                     name="StructuredProducer">
        <Documentation>The optional producer whose partitioning is used to
        build the KdTree.</Documentation>
      </ProxyProperty>
      <Property command="Update"
                name="Update"></Property>
      <!-- End of KdTreeManager -->
    </Proxy>
    <Proxy class="vtkPVRepresentationAnimationHelper"
           name="RepresentationAnimationHelper"
           processes="client">
      <Documentation>Used to help in animation representation
      properties.</Documentation>
      <ProxyProperty argument_type="SMProxy"
                     command="SetSourceProxy"
                     name="Source" />
      <IntVectorProperty command="SetVisibility"
                         default_values="none"
                         is_internal="1"
                         name="Visibility"
                         number_of_elements="1">
        <BooleanDomain name="bool" />
      </IntVectorProperty>
      <DoubleVectorProperty command="SetOpacity"
                            default_values="none"
                            is_internal="1"
                            name="Opacity"
                            number_of_elements="1">
        <DoubleRangeDomain max="1.0"
                           min="0.0"
                           name="range" />
      </DoubleVectorProperty>
      <!-- End of RepresentationAnimationHelper -->
    </Proxy>
    <Proxy name="GlobalProperties">
      <DoubleVectorProperty default_values="1.0 1.0 1.0"
                            label="Foreground"
                            name="ForegroundColor"
                            number_of_elements="3">
        <DoubleRangeDomain max="1 1 1"
                           min="0 0 0"
                           name="range" />
        <Documentation>Foreground color.</Documentation>
      </DoubleVectorProperty>
      <DoubleVectorProperty default_values="0.32 0.34 0.43"
                            label="Background"
                            name="BackgroundColor"
                            number_of_elements="3">
        <DoubleRangeDomain max="1 1 1"
                           min="0 0 0"
                           name="range" />
        <Documentation>Background color.</Documentation>
      </DoubleVectorProperty>
      <DoubleVectorProperty default_values="1.0 1.0 1.0"
                            label="Surface"
                            name="SurfaceColor"
                            number_of_elements="3">
        <DoubleRangeDomain max="1 1 1"
                           min="0 0 0"
                           name="range" />
        <Documentation>Surface color.</Documentation>
      </DoubleVectorProperty>
      <DoubleVectorProperty default_values="1.0 1.0 1.0"
                            label="Text"
                            name="TextAnnotationColor"
                            number_of_elements="3">
        <DoubleRangeDomain max="1 1 1"
                           min="0 0 0"
                           name="range" />
        <Documentation>Color used for text annotations.</Documentation>
      </DoubleVectorProperty>
      <DoubleVectorProperty default_values="1.0 0.0 1.0"
                            label="Selection"
                            name="SelectionColor"
                            number_of_elements="3">
        <DoubleRangeDomain max="1 1 1"
                           min="0 0 0"
                           name="range" />
        <Documentation>Color used for showing selected
        cells/points.</Documentation>
      </DoubleVectorProperty>
      <DoubleVectorProperty default_values="0.0 0.0 0.5"
                            label="Edges"
                            name="EdgeColor"
                            number_of_elements="3">
        <DoubleRangeDomain max="1 1 1"
                           min="0 0 0"
                           name="range" />
        <Documentation>Color used for showing selected
        cells/points.</Documentation>
      </DoubleVectorProperty>
      <!-- End of GlobalProperties -->
    </Proxy>
    <Proxy class="vtkPolyDataMapper"
           name="GlobalMapperProperties"
           processes="client|renderserver">
      <Documentation>This proxy is useful for changing global mapper settings
      such as the coincident topology resolution setting on all rendering
      proceses.</Documentation>
      <IntVectorProperty command="SetResolveCoincidentTopology"
                         default_values="none"
                         name="Mode"
                         number_of_elements="1">
        <EnumerationDomain name="enum">
          <Entry text="Off"
                 value="0" />
          <Entry text="PolygonOffset"
                 value="1" />
          <Entry text="ShiftZBuffer"
                 value="2" />
        </EnumerationDomain>
      </IntVectorProperty>
      <DoubleVectorProperty command="SetResolveCoincidentTopologyPolygonOffsetParameters"
                            default_values="none"
                            name="PolygonOffsetParameters"
                            number_of_elements="2">
        <Documentation>Used to set the polygon offset scale factor and units.
        Used when ResolveCoincidentTopology is set to PolygonOffset. These are
        global variables.</Documentation>
      </DoubleVectorProperty>
      <IntVectorProperty command="SetResolveCoincidentTopologyPolygonOffsetFaces"
                         default_values="none"
                         name="PolygonOffsetFaces"
                         number_of_elements="1">
        <BooleanDomain name="bool" />
        <Documentation>Used when ResolveCoincidentTopology is set to
        PolygonOffset. The polygon offset can be applied either to the solid
        polygonal faces or the lines/vertices. When set (default), the offset
        is applied to the faces otherwise it is applied to lines and vertices.
        This is a global variable.</Documentation>
      </IntVectorProperty>
      <DoubleVectorProperty command="SetResolveCoincidentTopologyZShift"
                            default_values="none"
                            name="ZShift"
                            number_of_elements="1">
        <Documentation>Used to set the z-shift if ResolveCoincidentTopology is
        set to ShiftZBuffer. This is a global variable.</Documentation>
      </DoubleVectorProperty>
      <IntVectorProperty command="SetGlobalImmediateModeRendering"
                         default_values="none"
                         name="GlobalImmediateModeRendering"
                         number_of_elements="1">
        <BooleanDomain name="bool" />
        <Documentation>Turn on/off flag to control whether data is rendered
        using immediate mode or note. Immediate mode rendering tends to be
        slower but it can handle larger datasets. The default value is
        immediate mode off. If you are having problems rendering a large
        dataset you might want to consider using immediate more
        rendering.</Documentation>
      </IntVectorProperty>
      <!-- End of GlobalMapperProperties -->
    </Proxy>
    <Proxy class="vtkSMAnimationScene"
           name="GlobalAnimationProperties"
           processes="client|dataserver|renderserver">
      <Documentation>Proxy used to update animation related settings on all
      processes.</Documentation>
      <IntVectorProperty command="SetCacheLimit"
                         default_values="none"
                         name="CacheLimit"
                         number_of_elements="1">
        <Documentation>Set the cache limit in KiloBytes.</Documentation>
      </IntVectorProperty>
      <!-- End of GlobalAnimationProperties-->
    </Proxy>
    <Proxy class="vtkTimerLog"
           name="TimerLog"
           processes="client|dataserver|renderserver">
      <Documentation>This is a proxy used to control the timer log parameters
      on all processes. Note that since vtkTimerLog has loads of static ivar,
      most properties will affect all timer log instances.</Documentation>
      <Property command="ResetLog"
                name="ResetLog">
        <Documentation>Resets the log on all processes.</Documentation>
      </Property>
      <IntVectorProperty command="SetLogging"
                         default_values="none"
                         name="Enable">
        <EnumerationDomain name="enum" />
        <Documentation>Enables the timer-log on all processes.</Documentation>
      </IntVectorProperty>
      <IntVectorProperty command="SetMaxEntries"
                         default_values="none"
                         name="MaxEntries">
        <Documentation>Set the maximum length for the log on all
        processes.</Documentation>
      </IntVectorProperty>
      <!-- End of TimerLog -->
    </Proxy>
    <ViewLayoutProxy name="ViewLayout"
                     processes="client">
      <Documentation>Proxy used to manage layout for mutliple
      views.</Documentation>
    </ViewLayoutProxy>
    <Proxy class="vtkViewLayout"
           name="InternalViewLayoutHelper"
           processes="renderserver">
      <Documentation>Proxy used to manage layout for mutliple
      views.</Documentation>
    </Proxy>
    <Proxy class="vtkPVRayCastPickingHelper"
           name="PickingHelper"
           processes="dataserver">
      <Documentation>Proxy used to pick a point of a surface
      mesh.</Documentation>
      <DoubleVectorProperty command="SetPointA"
                            default_values="0.0 0.0 0.0"
                            name="PointA"
                            number_of_elements="3"></DoubleVectorProperty>
      <DoubleVectorProperty command="SetPointB"
                            default_values="0.0 0.0 1.0"
                            name="PointB"
                            number_of_elements="3"></DoubleVectorProperty>
      <DoubleVectorProperty command="GetIntersection"
                            default_values="0.0 0.0 0.0"
                            information_only="1"
                            name="Intersection"
                            number_of_elements="3"></DoubleVectorProperty>
      <Property command="ComputeIntersection"
                name="Update"></Property>
      <ProxyProperty command="SetInput"
                     name="Input">
        <Documentation>The input from which the selection is
        extracted.</Documentation>
      </ProxyProperty>
      <ProxyProperty command="SetSelection"
                     name="Selection">
        <Documentation>The selection that is used to reduced the
        input.</Documentation>
      </ProxyProperty>
    </Proxy>
    <!-- End of group "misc" -->
  </ProxyGroup>
  <ProxyGroup name="palettes">
    <Proxy label="Screen"
           name="Screen">
      <DoubleVectorProperty default_values="1.0 1.0 1.0"
                            label="Foreground"
                            name="ForegroundColor"
                            number_of_elements="3"></DoubleVectorProperty>
      <DoubleVectorProperty default_values="0.32 0.34 0.43"
                            label="Background"
                            name="BackgroundColor"
                            number_of_elements="3"></DoubleVectorProperty>
      <DoubleVectorProperty default_values="1.0 1.0 1.0"
                            label="Surface"
                            name="SurfaceColor"
                            number_of_elements="3"></DoubleVectorProperty>
      <DoubleVectorProperty default_values="1.0 1.0 1.0"
                            label="Text"
                            name="TextAnnotationColor"
                            number_of_elements="3"></DoubleVectorProperty>
      <DoubleVectorProperty default_values="1.0 0.0 1.0"
                            label="Selection"
                            name="SelectionColor"
                            number_of_elements="3"></DoubleVectorProperty>
      <DoubleVectorProperty default_values="0.0 0.0 0.5"
                            label="Edges"
                            name="EdgeColor"
                            number_of_elements="3"></DoubleVectorProperty>
      <!-- End of (palettes, Screen) -->
    </Proxy>
    <Proxy label="Print"
           name="Print">
      <DoubleVectorProperty default_values="0.0 0.0 0.0"
                            label="Foreground"
                            name="ForegroundColor"
                            number_of_elements="3"></DoubleVectorProperty>
      <DoubleVectorProperty default_values="1.0 1.0 1.0"
                            label="Background"
                            name="BackgroundColor"
                            number_of_elements="3"></DoubleVectorProperty>
      <DoubleVectorProperty default_values="1.0 1.0 1.0"
                            label="Surface"
                            name="SurfaceColor"
                            number_of_elements="3"></DoubleVectorProperty>
      <DoubleVectorProperty default_values="0.0 0.0 0.0"
                            label="Text"
                            name="TextAnnotationColor"
                            number_of_elements="3"></DoubleVectorProperty>
      <DoubleVectorProperty default_values="1.0 0.0 1.0"
                            label="Selection"
                            name="SelectionColor"
                            number_of_elements="3"></DoubleVectorProperty>
      <DoubleVectorProperty default_values="0.0 0.0 0.5"
                            label="Edges"
                            name="EdgeColor"
                            number_of_elements="3"></DoubleVectorProperty>
      <!-- End of (palettes, Print) -->
    </Proxy>
    <!-- End of group "palettes" -->
  </ProxyGroup>
  <ProxyGroup name="exporters">
    <!-- Proxy group for exporters used to export views.  -->
    <RenderViewExporterProxy class="vtkX3DExporter"
                             file_extension="x3d"
                             name="X3DExporter">
      <Documentation long_help="Export X3D Files"
                     short_help="X3D Files">vtkX3DExporter is a render window
                     exporter which writes out the renderered scene into an X3D
                     file. X3D is an XML-based format for representation 3D
                     scenes (similar to VRML). Check out
                     http://www.web3d.org/x3d/ for more
                     details.</Documentation>
      <StringVectorProperty command="SetFileName"
                            name="FileName"
                            number_of_elements="1">
        <Documentation>Name of the file to be written.</Documentation>
      </StringVectorProperty>
      <!-- End of X3DExporter -->
    </RenderViewExporterProxy>
    <RenderViewExporterProxy base_proxygroup="exporters"
                             base_proxyname="X3DExporter"
                             class="vtkX3DExporter"
                             file_extension="x3db"
                             name="X3DExporterBinary">
      <Documentation>Binary x3d exporter</Documentation>
      <IntVectorProperty command="SetBinary"
                         default_values="1"
                         name="Binary"
                         number_of_elements="1">
        <BooleanDomain name="bool" />
        <Documentation>Turn on binary mode</Documentation>
      </IntVectorProperty>
      <IntVectorProperty command="SetFastest"
                         default_values="0"
                         name="Fastest"
                         number_of_elements="1">
        <BooleanDomain name="bool" />
        <Documentation>In binary mode use fastest instead of best
        compression.</Documentation>
      </IntVectorProperty>
    </RenderViewExporterProxy>
    <RenderViewExporterProxy class="vtkVRMLExporter"
                             file_extension="vrml"
                             name="VRMLExporter">
      <Documentation>Exporter to export a single render view to an VRML
      file.</Documentation>
      <StringVectorProperty command="SetFileName"
                            name="FileName"
                            number_of_elements="1">
        <Documentation>Name of the file to be written.</Documentation>
      </StringVectorProperty>
      <!-- End of VRMLExporter -->
    </RenderViewExporterProxy>
    <CSVExporterProxy class="vtkCSVExporter"
                      file_extension="csv"
                      name="CSVExporter">
      <Documentation>Exporter to export a single render view to an CSV
      file.</Documentation>
      <StringVectorProperty command="SetFileName"
                            name="FileName"
                            number_of_elements="1">
        <Documentation>Name of the file to be written.</Documentation>
      </StringVectorProperty>
      <!-- End of VRMLExporter -->
    </CSVExporterProxy>
    <RenderViewExporterProxy class="vtkPOVExporter"
                             file_extension="pov"
                             name="POVExporter">
      <Documentation long_help="Export POV Ray Files"
                     short_help="POV Files">vtkPOVExporter is a render window
                     exporter which writes out the renderered scene into an POV
                     Ray file.</Documentation>
      <StringVectorProperty command="SetFileName"
                            name="FileName"
                            number_of_elements="1">
        <Documentation>Name of the file to be written.</Documentation>
      </StringVectorProperty>
      <!-- End of POVExporter -->
    </RenderViewExporterProxy>
    <!-- End of "exporters" -->
  </ProxyGroup>
  <ProxyGroup name="point_placers">
    <Proxy class="not-used"
           name="PointPlacerBase">
      <Documentation>Base API definition for all point placers.</Documentation>
      <!-- End of "PointPlacerBase" -->
    </Proxy>
    <Proxy base_proxygroup="point_placers"
           base_proxyname="PointPlacerBase"
           class="vtkFocalPlanePointPlacer"
           name="FocalPlanePointPlacer"></Proxy>
    <Proxy base_proxygroup="point_placers"
           base_proxyname="PointPlacerBase"
           class="vtkBoundedPlanePointPlacer"
           name="BoundedPlanePointPlacer">
      <IntVectorProperty command="SetProjectionNormal"
                         default_values="2"
                         name="ProjectionNormal"
                         number_of_elements="1">
        <EnumerationDomain name="enum">
          <Entry text="XAxis"
                 value="0" />
          <Entry text="YAxis"
                 value="1" />
          <Entry text="ZAxis"
                 value="2" />
          <Entry text="Oblique"
                 value="3" />
        </EnumerationDomain>
      </IntVectorProperty>
      <DoubleVectorProperty command="SetProjectionPosition"
                            default_values="0.0"
                            name="ProjectionPosition"
                            number_of_elements="1"></DoubleVectorProperty>
      <ProxyProperty clean_command="RemoveAllBoundingPlanes"
                     command="AddBoundingPlane"
                     name="BoundingPlanes"
                     number_of_elements_per_command="1"
                     repeat_command="1">
        <ProxyGroupDomain name="groups">
          <Group name="implicit_functions" />
        </ProxyGroupDomain>
        <ProxyListDomain name="proxy_list">
          <Proxy group="implicit_functions"
                 name="Plane" />
          <Proxy group="implicit_functions"
                 name="Box" />
        </ProxyListDomain>
      </ProxyProperty>
    </Proxy>
    <Proxy base_proxygroup="point_placers"
           base_proxyname="PointPlacerBase"
           class="vtkPolygonalSurfacePointPlacer"
           name="PolygonalSurfacePointPlacer"></Proxy>
  </ProxyGroup>
  <ProxyGroup name="contour_line_interpolators">
    <Proxy class="not-used"
           name="ContourLineInterpolatorBase">
      <Documentation>Base API definition for all contour line
      interpolators.</Documentation>
      <!-- End of "ContourLineInterpolatorBase" -->
    </Proxy>
    <Proxy base_proxygroup="contour_line_interpolators"
           base_proxyname="ContourLineInterpolatorBase"
           class="vtkBezierContourLineInterpolator"
           name="BezierContourLineInterpolator"></Proxy>
    <Proxy base_proxygroup="contour_line_interpolators"
           base_proxyname="ContourLineInterpolatorBase"
           class="vtkPolyDataContourLineInterpolator"
           name="PolyDataContourLineInterpolator"></Proxy>
    <Proxy base_proxygroup="contour_line_interpolators"
           base_proxyname="ContourLineInterpolatorBase"
           class="vtkPolygonalSurfaceContourLineInterpolator"
           name="PolygonalSurfaceContourLineInterpolator"></Proxy>
  </ProxyGroup>
  <ProxyGroup name="tile_helper">
    <Proxy class="vtkTileDisplayHelper"
           name="TileDisplayHelper"
           processes="renderserver">
      <Documentation>Helper proxy used to enable/disable server side tile image
      dump.</Documentation>
      <StringVectorProperty command="SetDumpImagePath"
                            default_values=""
                            name="DumpImagePath"
                            number_of_elements="1">
        <Documentation>Full Path + prefix file name. The image full path will
        be: ${DumpImagePath}-Tile${processId}.png</Documentation>
      </StringVectorProperty>
    </Proxy>
  </ProxyGroup>
  <ProxyGroup name="options">
    <!-- =================================================================== -->
    <ContextNamedOptionsProxy class="vtkChartNamedOptions"
                              name="PlotOptionsBase"
                              processes="client|dataserver|renderserver">
      <StringVectorProperty information_only="1"
                            name="VisibilityInfo"
                            number_of_elements_per_command="2"
                            repeat_command="1">
        <Documentation>Property which has the current state of visibility for
        the series available currently.</Documentation>
      </StringVectorProperty>
      <StringVectorProperty information_only="1"
                            name="LabelInfo"
                            number_of_elements_per_command="2"
                            repeat_command="1">
        <Documentation>Property which has the current state of labels for the
        series available currently.</Documentation>
      </StringVectorProperty>
      <StringVectorProperty command="SetVisibility"
                            element_types="2 0"
                            information_property="VisibilityInfo"
                            name="Visibility"
                            number_of_elements_per_command="2"
                            repeat_command="1">
        <Documentation>Set the series visibility.</Documentation>
      </StringVectorProperty>
      <StringVectorProperty command="SetLabel"
                            element_types="2 2"
                            information_property="LabelInfo"
                            name="Label"
                            number_of_elements_per_command="2"
                            repeat_command="1">
        <Documentation>Set the series labels.</Documentation>
      </StringVectorProperty>
      <!-- End of PlotOptionsBase -->
    </ContextNamedOptionsProxy>
    <ContextNamedOptionsProxy base_proxygroup="options"
                              base_proxyname="PlotOptionsBase"
                              class="vtkXYChartNamedOptions"
                              name="XYPlotOptions"
                              processes="client|dataserver|renderserver">
      <StringVectorProperty information_only="1"
                            name="LineThicknessInfo"
                            number_of_elements_per_command="2"
                            repeat_command="1">
        <Documentation>Property which has the current state of line thickness
        for the series available currently.</Documentation>
      </StringVectorProperty>
      <StringVectorProperty command="SetLineThickness"
                            element_types="2 0"
                            information_property="LineThicknessInfo"
                            name="LineThickness"
                            number_of_elements_per_command="2"
                            repeat_command="1">
        <Documentation>Set the series line thickness.</Documentation>
      </StringVectorProperty>
      <StringVectorProperty information_only="1"
                            name="LineStyleInfo"
                            number_of_elements_per_command="2"
                            repeat_command="1">
        <Documentation>Property which has the current state of line style for
        the series available currently.</Documentation>
      </StringVectorProperty>
      <StringVectorProperty command="SetLineStyle"
                            element_types="2 0"
                            information_property="LineStyleInfo"
                            name="LineStyle"
                            number_of_elements_per_command="2"
                            repeat_command="1">
        <Documentation>Set the series line style.</Documentation>
      </StringVectorProperty>
      <StringVectorProperty information_only="1"
                            name="ColorInfo"
                            number_of_elements_per_command="4"
                            repeat_command="1">
        <Documentation>Property which has the current state of line color for
        the series.</Documentation>
      </StringVectorProperty>
      <StringVectorProperty command="SetColor"
                            element_types="2 1 1 1"
                            information_property="ColorInfo"
                            name="Color"
                            number_of_elements_per_command="4"
                            repeat_command="1">
        <Documentation>Set the series line color.</Documentation>
      </StringVectorProperty>
      <StringVectorProperty information_only="1"
                            name="MarkerStyleInfo"
                            number_of_elements_per_command="2"
                            repeat_command="1">
        <Documentation>Property which has the current state of marker style for
        the series available currently.</Documentation>
      </StringVectorProperty>
      <StringVectorProperty command="SetMarkerStyle"
                            element_types="2 0"
                            information_property="MarkerStyleInfo"
                            name="MarkerStyle"
                            number_of_elements_per_command="2"
                            repeat_command="1">
        <Documentation>Set the series marker style.</Documentation>
      </StringVectorProperty>
      <StringVectorProperty information_only="1"
                            name="PlotCornerInfo"
                            number_of_elements_per_command="2"
                            repeat_command="1">
        <Documentation>Property which has the current state of marker style for
        the series available currently.</Documentation>
      </StringVectorProperty>
      <StringVectorProperty command="SetAxisCorner"
                            element_types="2 0"
                            information_property="PlotCornerInfo"
                            name="PlotCorner"
                            number_of_elements_per_command="2"
                            repeat_command="1">
        <Documentation>Set the series axis corner.</Documentation>
      </StringVectorProperty>
      <!-- End of PlotOptionsBase -->
    </ContextNamedOptionsProxy>
  </ProxyGroup>
</ServerManagerConfiguration><|MERGE_RESOLUTION|>--- conflicted
+++ resolved
@@ -168,8 +168,6 @@
                          number_of_elements="1">
         <BooleanDomain name="bool" />
       </IntVectorProperty>
-<<<<<<< HEAD
-=======
 
       <ProxyProperty name="ScalarOpacityFunction"
         command="SetScalarOpacityFunction">
@@ -182,8 +180,6 @@
         <BooleanDomain name="bool" />
       </IntVectorProperty>
 
-
->>>>>>> 9b4f332b
       <!-- End of PVLookupTable -->
     </Proxy>
   </ProxyGroup>
