--- conflicted
+++ resolved
@@ -3,13 +3,9 @@
 # *****************************************************************************/
 
 paraview_add_plugin(pvNVIDIAIndeX
-<<<<<<< HEAD
-  VERSION "5.11"
-=======
   REQUIRED_ON_CLIENT
   REQUIRED_ON_SERVER
-  VERSION "5.10"
->>>>>>> 8a6fa1d5
+  VERSION "5.11"
   EULA "EULA.txt"
   MODULES pvNVIDIAIndeX::IndeXRepresentations
   MODULE_FILES "${CMAKE_CURRENT_SOURCE_DIR}/src/vtk.module"
