<ServerManagerConfiguration>
  <ProxyGroup name="camera">
    <CameraProxy name="MantaCamera" class="vtkMantaCamera"
      processes="client|dataserver|renderserver"
      base_proxygroup="camera" base_proxyname="Camera">
    </CameraProxy>
  </ProxyGroup>

  <ProxyGroup name="views">
    <MantaViewProxy name="MantaView" class="vtkPVMantaView"
        processes="client|renderserver|dataserver"
        base_proxygroup="views" base_proxyname="RenderView">
<<<<<<< HEAD

     <SubProxy>
       <Proxy name="ActiveCamera" proxyname="MantaCamera" proxygroup="camera"
              override="1">
       </Proxy>
       <ExposedProperties>
         <Property name="CameraPositionInfo" />
         <Property name="CameraPosition" />
         <Property name="CameraFocalPointInfo" />
         <Property name="CameraFocalPoint" />
         <Property name="CameraViewUpInfo" />
         <Property name="CameraViewUp" />
         <Property name="CameraViewAngle" />
         <Property name="CameraClippingRangeInfo" />
         <Property name="CameraClippingRange" />
         <Property name="CameraParallelScale" />
         <Property name="CameraParallelScaleInfo" />
         <Property name="CameraParallelProjection" />
         <Property name="EyeAngle" />
       </ExposedProperties>
     </SubProxy>

      <IntVectorProperty name="Threads"
        command="SetThreads"
        immediate_update="1"
        number_of_elements="1"
        default_values="1">
        <IntRangeDomain name="range" min="1" />
        <Documentation>
          Controls number of render threads.
        </Documentation>
      </IntVectorProperty>

      <IntVectorProperty name="EnableShadows"
        command="SetEnableShadows"
        immediate_update="1"
        number_of_elements="1"
        default_values="0">
        <BooleanDomain name="bool" />
        <Documentation>
          Turns on shadow.
        </Documentation>
      </IntVectorProperty>

      <IntVectorProperty name="Samples"
        command="SetSamples"
        immediate_update="1"
        number_of_elements="1"
        default_values="1">
        <IntRangeDomain name="range" min="1" />
        <Documentation>
          Controls multisampling.
        </Documentation>
      </IntVectorProperty>

      <IntVectorProperty name="MaxDepth"
        command="SetMaxDepth"
        immediate_update="1"
        number_of_elements="1"
        default_values="5">
        <IntRangeDomain name="range" min="1" />
        <Documentation>
          Controls maximum number of ray bounces.
        </Documentation>
      </IntVectorProperty>

=======
      <SubProxy>
        <Proxy name="ActiveCamera" proxyname="MantaCamera" proxygroup="camera"
          override="1" >
        </Proxy>
        <ExposedProperties>
          <Property name="CameraPositionInfo" />
          <Property name="CameraPosition" />
          <Property name="CameraFocalPointInfo" />
          <Property name="CameraFocalPoint" />
          <Property name="CameraViewUpInfo" />
          <Property name="CameraViewUp" />
          <Property name="CameraViewAngle" />
          <Property name="CameraClippingRangeInfo" />
          <Property name="CameraClippingRange" />
          <Property name="CameraParallelScale" />
          <Property name="CameraParallelScaleInfo" />
          <Property name="CameraParallelProjection" />
          <Property name="EyeAngle" />
        </ExposedProperties>
      </SubProxy>
>>>>>>> 9756dc6c
    </MantaViewProxy>
  </ProxyGroup>

  <ProxyGroup name="camera">
    <CameraProxy name="MantaCamera" class="vtkMantaCamera"
      processes="client|dataserver|renderserver"
      base_proxygroup="camera" base_proxyname="Camera" >
    </CameraProxy>
  </ProxyGroup>

  <ProxyGroup name="representations">

    <RepresentationProxy name="MantaSurfaceRepresentation"
                         class="vtkPVMantaRepresentation"
                         processes="client|renderserver|dataserver"
                         base_proxygroup="representations"
                         base_proxyname="SurfaceRepresentation">
    <!-- proxy that sets up manta display pipeline at vtk level -->

      <StringVectorProperty name="MaterialType"
        command="SetMaterialType"
        number_of_elements="1"
        default_values="default" >
        <StringListDomain name="material">
          <String value="default"/>
          <String value="lambertian"/>
          <String value="phong"/>
          <String value="transparent"/>
          <String value="thindielectric"/>
          <String value="dielectric"/>
          <String value="metal"/>
          <String value="orennayer"/>
        </StringListDomain>
      </StringVectorProperty>

      <DoubleVectorProperty name="Reflectance"
        command="SetReflectance"
        number_of_elements="1"
        default_values="0.0">
      </DoubleVectorProperty>

      <DoubleVectorProperty name="Thickness"
        command="SetThickness"
        number_of_elements="1"
        default_values="1.0">
      </DoubleVectorProperty>

      <DoubleVectorProperty name="Eta"
        command="SetEta"
        number_of_elements="1"
        default_values="1.52">
      </DoubleVectorProperty>

      <DoubleVectorProperty name="N"
        command="SetN"
        number_of_elements="1"
        default_values="1.0">
      </DoubleVectorProperty>

      <DoubleVectorProperty name="Nt"
        command="SetNt"
        number_of_elements="1"
        default_values="1.2">
      </DoubleVectorProperty>

    </RepresentationProxy>

    <PVRepresentationProxy name="MantaGeometryRepresentation"
                           class="vtkPVCompositeRepresentation"
                           processes="client|renderserver|dataserver">


      <!--
      This is all a copy of representations/GeometryRepresentation (and its parent).
      All I do differently is instantiate the above manta surface representation.
      The hack is necessary since xml overrides didn't work
      (shared properties I think), and because at the C++
      level it is too late to change them by the time the subclass is created.
      -->

      <Documentation>
        Top level representation for objects shown in a manta view.
      </Documentation>

      <IntVectorProperty name="Visibility"
        command="SetVisibility"
        number_of_elements="1"
        default_values="1">
        <BooleanDomain name="bool" />
        <Documentation>
          Set the visibility for this representation.
        </Documentation>
      </IntVectorProperty>

      <IntVectorProperty name="ForceUseCache"
        command="SetForceUseCache"
        is_internal="1"
        number_of_elements="1"
        default_values="0">
        <BooleanDomain name="bool" />
        <Documentation>
          Typically UseCache and CacheKey are updated by the View and
          representations cache based on what the view tells it. However in some
          cases we may want to force a representation to cache irrespective of
          the view (e.g. comparative views). In which case these ivars can up
          set. If ForcedCacheKey is true, it overrides UseCache and CacheKey.
          Instead, ForcedCacheKey is used.
        </Documentation>
      </IntVectorProperty>

      <DoubleVectorProperty name="ForcedCacheKey"
        command="SetForcedCacheKey"
        is_internal="1"
        number_of_elements="1"
        default_values="none">
        <DoubleRangeDomain name="range" />
        <Documentation>
          Typically UseCache and CacheKey are updated by the View and
          representations cache based on what the view tells it. However in some
          cases we may want to force a representation to cache irrespective of
          the view (e.g. comparative views). In which case these ivars can up
          set. If ForcedCacheKey is true, it overrides UseCache and CacheKey.
          Instead, ForcedCacheKey is used.
        </Documentation>
      </DoubleVectorProperty>

      <IntVectorProperty name="SelectionVisibility"
        command="SetSelectionVisibility"
        number_of_elements="1"
        default_values="1" >
        <BooleanDomain name="bool" />
        <Documentation>
          Set the visibility for the selection, if any.
        </Documentation>
      </IntVectorProperty>

      <IntVectorProperty name="CubeAxesVisibility"
        command="SetCubeAxesVisibility"
        number_of_elements="1"
        default_values="0" >
        <BooleanDomain name="bool" />
        <Documentation>
          Set the visibility for the cube axes.
        </Documentation>
      </IntVectorProperty>

      <RepresentationType
        subproxy="OutlineRepresentation" text="Outline"/>
      <RepresentationType
        subproxy="SurfaceRepresentation" text="Points" subtype="0" />
      <RepresentationType
        subproxy="SurfaceRepresentation" text="Wireframe" subtype="1" />
      <RepresentationType
        subproxy="SurfaceRepresentation" text="Surface" subtype="2" />
      <RepresentationType
        subproxy="SurfaceRepresentation" text="Surface With Edges" subtype="3" />
      <RepresentationType
        subproxy="Glyph3DRepresentation" text="3D Glyphs" subtype="2" />

      <IntVectorProperty
        name="Representation"
        command="SetRepresentation"
        number_of_elements="1"
        default_values="2"
        update_self="1">
        <Documentation>
          Choose the type for the representation.
        </Documentation>
        <EnumerationDomain name="enum">
          <!-- this domain is automatically populated using RepresentationType
               elements in the definition for this proxy.
          <Entry value="3" text="Outline" />
          <Entry value="0" text="Points" />
          <Entry value="1" text="Wireframe" />
          <Entry value="2" text="Surface" />
          <Entry value="3" text="Surface With Edges" />
          -->
        </EnumerationDomain>
      </IntVectorProperty>

      <StringVectorProperty name="SelectionCellFieldDataArrayName"
        command="SetCellFieldDataArrayName"
        number_of_elements="1"
        default_values="vtkOriginalCellIds" >
        <ArrayListDomain name="array_list" input_domain_name="input_array_cell">
          <RequiredProperties>
             <Property name="Input" function="Input"/>
          </RequiredProperties>
        </ArrayListDomain>
      </StringVectorProperty>

      <StringVectorProperty name="SelectionPointFieldDataArrayName"
        command="SetPointFieldDataArrayName"
        number_of_elements="1"
        default_values="vtkOriginalPointIds" >
        <ArrayListDomain name="array_list" input_domain_name="input_array_point">
          <RequiredProperties>
             <Property name="Input" function="Input"/>
          </RequiredProperties>
        </ArrayListDomain>
      </StringVectorProperty>

      <SubProxy>
        <Proxy name="SurfaceRepresentation"
          proxygroup="representations"
          proxyname="MantaSurfaceRepresentation"> <!-- this is the only thing different -->
        </Proxy>
        <ExposedProperties>
          <Property name="Ambient" />
          <Property name="AmbientColor" />
          <Property name="BackfaceAmbientColor" />
          <Property name="BackfaceDiffuseColor" />
          <Property name="BackfaceOpacity" />
          <Property name="BackfaceRepresentation" />
          <Property name="ColorArrayName" />
          <Property name="ColorAttributeType" />
          <Property name="Diffuse" />
          <Property name="DiffuseColor" />
          <Property name="EdgeColor" />
          <Property name="InterpolateScalarsBeforeMapping" />
          <Property name="Interpolation" />
          <Property name="LineWidth" />
          <Property name="LookupTable" />
          <Property name="MapScalars" />
          <Property name="Opacity" />
          <Property name="Orientation" />
          <Property name="Origin" />
          <Property name="Pickable" />
          <Property name="PointSize" />
          <Property name="Position" />
          <Property name="Scale" />
          <Property name="Specular" />
          <Property name="SpecularColor" />
          <Property name="SpecularPower" />
          <Property name="StaticMode" />
          <Property name="SuppressLOD" />
          <Property name="Texture" />
          <!-- manta specific properties -->
          <Property name="MaterialType" />
          <Property name="Reflectance" />
          <Property name="Thickness" />
          <Property name="Eta" />
          <Property name="N" />
          <Property name="Nt" />
        </ExposedProperties>
      </SubProxy>

      <SubProxy>
        <Proxy name="OutlineRepresentation"
          proxygroup="representations"
          proxyname="OutlineRepresentation">
        </Proxy>
        <ShareProperties subproxy="SurfaceRepresentation">
          <Exception name="Input" />
          <Exception name="Visibility" />
        </ShareProperties>
      </SubProxy>

      <SubProxy>
        <Proxy name="Glyph3DRepresentation"
          proxygroup="representations" proxyname="Glyph3DRepresentation">
        </Proxy>
        <ExposedProperties>
          <Property name="Masking" />
          <Property name="MeshVisibility" />
          <Property name="Orient" />
          <Property name="OrientationMode" />
          <Property name="ScaleFactor" />
          <Property name="ScaleMode" />
          <Property name="Scaling" />
          <Property name="SelectMaskArray" />
          <Property name="SelectOrientationVectors" />
          <Property name="SelectScaleArray" />
          <Property name="Source" />
        </ExposedProperties>
        <ShareProperties subproxy="SurfaceRepresentation">
          <Exception name="Input" />
          <Exception name="Visibility" />
        </ShareProperties>
      </SubProxy>

      <SubProxy>
        <Proxy name="CubeAxesRepresentation"
          proxygroup="representations"
          proxyname="CubeAxesRepresentation">
        </Proxy>
        <ExposedProperties>
          <Property exposed_name="CubeAxesColor" name="Color" />
          <Property exposed_name="CubeAxesCornerOffset" name="CornerOffset" />
          <Property exposed_name="CubeAxesFlyMode" name="FlyMode" />
          <Property exposed_name="CubeAxesInertia" name="Inertia" />
          <Property exposed_name="CubeAxesTickLocation" name="TickLocation" />
          <Property exposed_name="CubeAxesXAxisMinorTickVisibility" name="XAxisMinorTickVisibility" />
          <Property exposed_name="CubeAxesXAxisTickVisibility" name="XAxisTickVisibility" />
          <Property exposed_name="CubeAxesXAxisVisibility" name="XAxisVisibility" />
          <Property exposed_name="CubeAxesXGridLines" name="XGridLines" />
          <Property exposed_name="CubeAxesXTitle" name="XTitle" />
          <Property exposed_name="CubeAxesYAxisMinorTickVisibility" name="YAxisMinorTickVisibility" />
          <Property exposed_name="CubeAxesYAxisTickVisibility" name="YAxisTickVisibility" />
          <Property exposed_name="CubeAxesYAxisVisibility" name="YAxisVisibility" />
          <Property exposed_name="CubeAxesYGridLines" name="YGridLines" />
          <Property exposed_name="CubeAxesYTitle" name="YTitle" />
          <Property exposed_name="CubeAxesZAxisMinorTickVisibility" name="ZAxisMinorTickVisibility" />
          <Property exposed_name="CubeAxesZAxisTickVisibility" name="ZAxisTickVisibility" />
          <Property exposed_name="CubeAxesZAxisVisibility" name="ZAxisVisibility" />
          <Property exposed_name="CubeAxesZGridLines" name="ZGridLines" />
          <Property exposed_name="CubeAxesZTitle" name="ZTitle" />
          <Property name="CustomBounds"/>
          <Property name="CustomBoundsActive"/>
        </ExposedProperties>
        <ShareProperties subproxy="SurfaceRepresentation">
          <Exception name="Input" />
          <Exception name="Visibility" />
        </ShareProperties>
      </SubProxy>

      <SubProxy>
        <Proxy name="SelectionRepresentation"
          proxygroup="representations"
          proxyname="SelectionRepresentation" />
        <ShareProperties subproxy="SurfaceRepresentation">
          <Exception name="Input" />
          <Exception name="Visibility" />
          <Exception name="Representation" />
          <Exception name="Color" />
          <Exception name="LineWidth" />
          <Exception name="Opacity" />
          <Exception name="PointSize" />
        </ShareProperties>
        <ExposedProperties>
          <Property name="CellLabelBold" exposed_name="SelectionCellLabelBold" />
          <Property name="CellLabelColor" exposed_name="SelectionCellLabelColor" />
          <Property name="CellLabelFontFamily" exposed_name="SelectionCellLabelFontFamily" />
          <Property name="CellLabelFontSize" exposed_name="SelectionCellLabelFontSize" />
          <Property name="CellLabelFormat" exposed_name="SelectionCellLabelFormat" />
          <Property name="CellLabelItalic" exposed_name="SelectionCellLabelItalic" />
          <Property name="CellLabelJustification" exposed_name="SelectionCellLabelJustification" />
          <Property name="CellLabelOpacity" exposed_name="SelectionCellLabelOpacity" />
          <Property name="CellLabelShadow" exposed_name="SelectionCellLabelShadow" />
          <Property name="CellLabelVisibility" exposed_name="SelectionCellLabelVisibility" />
          <Property name="Color" exposed_name="SelectionColor" />
          <Property name="LineWidth" exposed_name="SelectionLineWidth" />
          <Property name="Opacity" exposed_name="SelectionOpacity" />
          <Property name="PointLabelBold" exposed_name="SelectionPointLabelBold" />
          <Property name="PointLabelColor" exposed_name="SelectionPointLabelColor" />
          <Property name="PointLabelFontFamily" exposed_name="SelectionPointLabelFontFamily" />
          <Property name="PointLabelFontSize" exposed_name="SelectionPointLabelFontSize" />
          <Property name="PointLabelFormat" exposed_name="SelectionPointLabelFormat" />
          <Property name="PointLabelItalic" exposed_name="SelectionPointLabelItalic" />
          <Property name="PointLabelJustification" exposed_name="SelectionPointLabelJustification" />
          <Property name="PointLabelOpacity" exposed_name="SelectionPointLabelOpacity" />
          <Property name="PointLabelShadow" exposed_name="SelectionPointLabelShadow" />
          <Property name="PointLabelVisibility" exposed_name="SelectionPointLabelVisibility" />
          <Property name="PointSize" exposed_name="SelectionPointSize" />
          <Property name="Representation" exposed_name="SelectionRepresentation" />
          <Property name="UseOutline" exposed_name="SelectionUseOutline"/>
        </ExposedProperties>
      </SubProxy>

      <InputProperty name="Input" command="SetInputConnection">
        <DataTypeDomain name="input_type" composite_data_supported="1">
          <DataType value="vtkDataSet"/>
        </DataTypeDomain>
        <InputArrayDomain name="input_array_cell" attribute_type="cell"
          optional="1">
        </InputArrayDomain>
        <InputArrayDomain name="input_array_point" attribute_type="point"
          optional="1">
        </InputArrayDomain>
        <Documentation>
          Set the input to the representation.
        </Documentation>
      </InputProperty>

    </PVRepresentationProxy>
  </ProxyGroup>

</ServerManagerConfiguration><|MERGE_RESOLUTION|>--- conflicted
+++ resolved
@@ -10,7 +10,6 @@
     <MantaViewProxy name="MantaView" class="vtkPVMantaView"
         processes="client|renderserver|dataserver"
         base_proxygroup="views" base_proxyname="RenderView">
-<<<<<<< HEAD
 
      <SubProxy>
        <Proxy name="ActiveCamera" proxyname="MantaCamera" proxygroup="camera"
@@ -77,28 +76,6 @@
         </Documentation>
       </IntVectorProperty>
 
-=======
-      <SubProxy>
-        <Proxy name="ActiveCamera" proxyname="MantaCamera" proxygroup="camera"
-          override="1" >
-        </Proxy>
-        <ExposedProperties>
-          <Property name="CameraPositionInfo" />
-          <Property name="CameraPosition" />
-          <Property name="CameraFocalPointInfo" />
-          <Property name="CameraFocalPoint" />
-          <Property name="CameraViewUpInfo" />
-          <Property name="CameraViewUp" />
-          <Property name="CameraViewAngle" />
-          <Property name="CameraClippingRangeInfo" />
-          <Property name="CameraClippingRange" />
-          <Property name="CameraParallelScale" />
-          <Property name="CameraParallelScaleInfo" />
-          <Property name="CameraParallelProjection" />
-          <Property name="EyeAngle" />
-        </ExposedProperties>
-      </SubProxy>
->>>>>>> 9756dc6c
     </MantaViewProxy>
   </ProxyGroup>
 
