--- conflicted
+++ resolved
@@ -166,25 +166,14 @@
     iter = servermanager.vtkSMProxyIterator()
     iter.Begin()
     while not iter.IsAtEnd():
-<<<<<<< HEAD
         if iter.GetGroup().find("prototypes") != -1:
             iter.Next()
             continue
         proxy = servermanager._getPyProxy(iter.GetProxy())
         proxygroup = iter.GetGroup()
-        iter.Next()
         if proxygroup != 'timekeeper' and proxy != None and proxygroup.find("pq_helper_proxies") == -1 :
             tobedeleted.append(proxy)
-=======
-      if iter.GetGroup().find("prototypes") != -1:
-         iter.Next()
-         continue
-      proxy = servermanager._getPyProxy(iter.GetProxy())
-      proxygroup = iter.GetGroup()
-      if proxygroup != 'timekeeper' and proxy != None and proxygroup.find("pq_helper_proxies") == -1 :
-          return proxy
-      iter.Next()
->>>>>>> 1d15dbb2
+        iter.Next()
 
     return None
 
