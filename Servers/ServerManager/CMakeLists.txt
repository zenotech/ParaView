--- conflicted
+++ resolved
@@ -81,15 +81,6 @@
   vtkSMDomainIterator.cxx
   vtkSMDoubleVectorProperty.cxx
   vtkSMExporterProxy.cxx
-<<<<<<< HEAD
-  vtkSMFetchDataProxy.cxx
-=======
-  vtkSMExtentDomain.cxx
-  vtkSMFieldDataDomain.cxx
-  vtkSMFileListDomain.cxx
-  vtkSMFileSeriesReaderProxy.cxx
-  vtkSMFixedTypeDomain.cxx
->>>>>>> d08ae27d
   vtkSMGlobalPropertiesManager.cxx
   vtkSMIdTypeVectorProperty.cxx
   vtkSMImplicitPlaneRepresentationProxy.cxx
