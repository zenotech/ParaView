--- conflicted
+++ resolved
@@ -141,7 +141,6 @@
    </attribute>
    <widget class="pqComparativeVisPanel" name="comparativeVisPanel"/>
   </widget>
-<<<<<<< HEAD
   <widget class="QDockWidget" name="collaborationPanelDock">
    <property name="windowTitle">
     <string>Collaboration Panel</string>
@@ -150,7 +149,7 @@
     <number>2</number>
    </attribute>
    <widget class="pqCollaborationPanel" name="collaborationPanel"/>
-=======
+  </widget>
   <widget class="QDockWidget" name="objectInspectorDock">
    <property name="windowTitle">
     <string>Properties</string>
@@ -229,7 +228,6 @@
      </item>
     </layout>
    </widget>
->>>>>>> a468a15a
   </widget>
  </widget>
  <customwidgets>
@@ -275,11 +273,12 @@
    <container>1</container>
   </customwidget>
   <customwidget>
-<<<<<<< HEAD
    <class>pqCollaborationPanel</class>
    <extends>QWidget</extends>
    <header>pqCollaborationPanel.h</header>
-=======
+   <container>1</container>
+  </customwidget>
+  <customwidget>
    <class>pqObjectInspectorWidget</class>
    <extends>QWidget</extends>
    <header>pqObjectInspectorWidget.h</header>
@@ -295,7 +294,6 @@
    <class>pqProxyInformationWidget</class>
    <extends>QWidget</extends>
    <header>pqProxyInformationWidget.h</header>
->>>>>>> a468a15a
    <container>1</container>
   </customwidget>
  </customwidgets>
