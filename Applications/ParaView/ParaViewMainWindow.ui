--- conflicted
+++ resolved
@@ -141,7 +141,6 @@
    </attribute>
    <widget class="pqComparativeVisPanel" name="comparativeVisPanel"/>
   </widget>
-<<<<<<< HEAD
   <widget class="QDockWidget" name="collaborationPanelDock">
    <property name="windowTitle">
     <string>Collaboration Panel</string>
@@ -151,8 +150,6 @@
    </attribute>
    <widget class="pqCollaborationPanel" name="collaborationPanel"/>
   </widget>
-=======
->>>>>>> 16ddab72
   <widget class="QDockWidget" name="objectInspectorDock">
    <property name="windowTitle">
     <string>Properties</string>
@@ -187,13 +184,8 @@
          <rect>
           <x>0</x>
           <y>0</y>
-<<<<<<< HEAD
-          <width>100</width>
-          <height>125</height>
-=======
           <width>82</width>
           <height>167</height>
->>>>>>> 16ddab72
          </rect>
         </property>
        </widget>
@@ -227,13 +219,8 @@
          <rect>
           <x>0</x>
           <y>0</y>
-<<<<<<< HEAD
-          <width>100</width>
-          <height>125</height>
-=======
           <width>82</width>
           <height>167</height>
->>>>>>> 16ddab72
          </rect>
         </property>
        </widget>
@@ -242,8 +229,6 @@
     </layout>
    </widget>
   </widget>
-<<<<<<< HEAD
-=======
   <widget class="QDockWidget" name="summaryDock">
    <property name="windowTitle">
     <string>Summary</string>
@@ -253,7 +238,6 @@
    </attribute>
    <widget class="pqSummaryPanel" name="summaryWidget"/>
   </widget>
->>>>>>> 16ddab72
  </widget>
  <customwidgets>
   <customwidget>
@@ -298,15 +282,12 @@
    <container>1</container>
   </customwidget>
   <customwidget>
-<<<<<<< HEAD
    <class>pqCollaborationPanel</class>
    <extends>QWidget</extends>
    <header>pqCollaborationPanel.h</header>
    <container>1</container>
   </customwidget>
   <customwidget>
-=======
->>>>>>> 16ddab72
    <class>pqObjectInspectorWidget</class>
    <extends>QWidget</extends>
    <header>pqObjectInspectorWidget.h</header>
@@ -324,15 +305,12 @@
    <header>pqProxyInformationWidget.h</header>
    <container>1</container>
   </customwidget>
-<<<<<<< HEAD
-=======
   <customwidget>
    <class>pqSummaryPanel</class>
    <extends>QWidget</extends>
    <header>pqSummaryPanel.h</header>
    <container>1</container>
   </customwidget>
->>>>>>> 16ddab72
  </customwidgets>
  <resources>
   <include location="../../Qt/Components/Resources/pqComponents.qrc"/>
