[submodule "VTK"]
	path = VTK
<<<<<<< HEAD
	url = https://github.com/jappa/VTK.git
=======
	url = https://gitlab.kitware.com/vtk/vtk.git
>>>>>>> 7ccba4a7
[submodule "Utilities/VisItBridge"]
	path = Utilities/VisItBridge
	url = https://gitlab.kitware.com/paraview/visitbridge.git
[submodule "ThirdParty/IceT/vtkicet"]
	path = ThirdParty/IceT/vtkicet
	url = https://gitlab.kitware.com/icet/icet.git
[submodule "ThirdParty/protobuf/vtkprotobuf"]
	path = ThirdParty/protobuf/vtkprotobuf
	url = git://public.kitware.com/protobuf.git
[submodule "ThirdParty/QtTesting/vtkqttesting"]
	path = ThirdParty/QtTesting/vtkqttesting
	url = git://paraview.org/QtTesting.git
[submodule "ThirdParty/hdf5"]
	path = ThirdParty/hdf5
	url = https://github.com/zenotech/hdf5.git<|MERGE_RESOLUTION|>--- conflicted
+++ resolved
@@ -1,10 +1,6 @@
 [submodule "VTK"]
 	path = VTK
-<<<<<<< HEAD
 	url = https://github.com/jappa/VTK.git
-=======
-	url = https://gitlab.kitware.com/vtk/vtk.git
->>>>>>> 7ccba4a7
 [submodule "Utilities/VisItBridge"]
 	path = Utilities/VisItBridge
 	url = https://gitlab.kitware.com/paraview/visitbridge.git
