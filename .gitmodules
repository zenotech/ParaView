--- conflicted
+++ resolved
@@ -12,14 +12,10 @@
 	url = https://gitlab.kitware.com/paraview/protobuf.git
 [submodule "ThirdParty/QtTesting/vtkqttesting"]
 	path = ThirdParty/QtTesting/vtkqttesting
-<<<<<<< HEAD
-        url = https://github.com/Kitware/QtTesting.git
-[submodule "ThirdParty/hdf5"]
-	path = ThirdParty/hdf5
-	url = https://github.com/zenotech/hdf5.git
-=======
 	url = https://gitlab.kitware.com/paraview/qttesting.git
 [submodule "ThirdParty/cinema/vtkcinemapython"]
 	path = ThirdParty/cinema/vtkcinemapython
 	url = https://gitlab.kitware.com/cinema/cinema_python.git
->>>>>>> c34720f0
+[submodule "ThirdParty/hdf5"]
+        path = ThirdParty/hdf5
+        url = https://github.com/zenotech/hdf5.git