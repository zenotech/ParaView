r"""simple is a module for using paraview server manager in Python. It
provides a simple convenience layer to functionality provided by the
C++ classes wrapped to Python as well as the servermanager module.

A simple example:
  from paraview.simple import *

  # Create a new sphere proxy on the active connection and register it
  # in the sources group.
  sphere = Sphere(ThetaResolution=16, PhiResolution=32)

  # Apply a shrink filter
  shrink = Shrink(sphere)
  
  # Turn the visiblity of the shrink object on.
  Show(shrink)
  
  # Render the scene
  Render()
"""
#==============================================================================
#
#  Program:   ParaView
#  Module:    simple.py
#
#  Copyright (c) Kitware, Inc.
#  All rights reserved.
#  See Copyright.txt or http://www.paraview.org/HTML/Copyright.html for details.
#
#     This software is distributed WITHOUT ANY WARRANTY; without even
#     the implied warranty of MERCHANTABILITY or FITNESS FOR A PARTICULAR
#     PURPOSE.  See the above copyright notice for more information.
#
#==============================================================================

import paraview
paraview.compatibility.major = 3
paraview.compatibility.minor = 5
import servermanager

def enableMultiServer():
    servermanager.enableMultiServer()

def switchActiveConnection(newActiveConnection=None, ns=None):
    if not ns:
       ns = globals()
    _remove_functions(ns)
    servermanager.switchActiveConnection(newActiveConnection)
    _add_functions(ns)

def Disconnect(ns=None, force=True):
    if servermanager.ActiveConnection and (force or servermanager.MultiServerConnections == None):
       if ns:
          _remove_functions(ns)
       _remove_functions(globals())
       if not servermanager.fromGUI:
          servermanager.ProxyManager().DisableStateUpdateNotification()
          servermanager.ProxyManager().UnRegisterProxies()
       active_objects.view = None
       active_objects.source = None
       servermanager.Disconnect()
       if not servermanager.fromGUI:
          import gc
          gc.collect()

def Connect(ds_host=None, ds_port=11111, rs_host=None, rs_port=11111):
    """Creates a connection to a server. Example usage:
    > Connect("amber") # Connect to a single server at default port
    > Connect("amber", 12345) # Connect to a single server at port 12345
    > Connect("amber", 11111, "vis_cluster", 11111) # connect to data server, render server pair"""
    Disconnect(globals(), False)
    connection = servermanager.Connect(ds_host, ds_port, rs_host, rs_port)
    _add_functions(globals())

    servermanager.ProxyManager().DisableStateUpdateNotification()
    servermanager.ProxyManager().UpdateFromRemote()
    tk = servermanager.ProxyManager().GetProxy("timekeeper", "TimeKeeper")
    if not tk:
<<<<<<< HEAD
       tk = servermanager.misc.TimeKeeper()
       servermanager.ProxyManager().RegisterProxy("timekeeper", "TimeKeeper", tk)

    scene = servermanager.ProxyManager().GetProxy("animation", "AnimationScene")
    if not scene:
       scene = AnimationScene()
       scene.TimeKeeper = tk
=======
       try:
           tk = servermanager.misc.TimeKeeper()
           servermanager.ProxyManager().RegisterProxy("timekeeper", "TimeKeeper", tk)
       except AttributeError:
           paraview.print_error("Error: Could not create TimeKeeper")

    scene = servermanager.ProxyManager().GetProxy("animation", "AnimationScene")
    if not scene:
       try:
           scene = AnimationScene()
           scene.TimeKeeper = tk
       except NameError:
           paraview.print_error("Error: Could not create AnimationScene")
>>>>>>> 487423db

    servermanager.ProxyManager().EnableStateUpdateNotification()
    servermanager.ProxyManager().TriggerStateUpdate()

    return connection

def ReverseConnect(port=11111):
    """Create a reverse connection to a server.  Listens on port and waits for
    an incoming connection from the server."""
    Disconnect(globals(), False)
    connection = servermanager.ReverseConnect(port)
    _add_functions(globals())

    servermanager.ProxyManager().DisableStateUpdateNotification()
    servermanager.ProxyManager().UpdateFromRemote()
    tk = servermanager.ProxyManager().GetProxy("timekeeper", "TimeKeeper")
    if not tk:
       tk = servermanager.misc.TimeKeeper()
       servermanager.ProxyManager().RegisterProxy("timekeeper", "TimeKeeper", tk)

    scene = servermanager.ProxyManager().GetProxy("animation", "AnimationScene")
    if not scene:
       scene = AnimationScene()
       scene.TimeKeeper = tk

    servermanager.ProxyManager().EnableStateUpdateNotification()
    servermanager.ProxyManager().TriggerStateUpdate()

    return connection

def _create_view(view_xml_name):
    "Creates and returns a 3D render view."
    view = servermanager._create_view(view_xml_name)
    servermanager.ProxyManager().RegisterProxy("views", \
      "my_view%d" % _funcs_internals.view_counter, view)
    active_objects.view = view
    _funcs_internals.view_counter += 1

    tk = servermanager.ProxyManager().GetProxiesInGroup("timekeeper").values()[0]
    views = tk.Views
    if not view in views:
        views.append(view)
    try:
        scene = GetAnimationScene()
        if not view in scene.ViewModules:
            scene.ViewModules.append(view)
    except servermanager.MissingProxy:
        pass
    return view

def CreateRenderView():
    return _create_view("RenderView")

def CreateXYPlotView():
    return _create_view("XYChartView")

def CreateBarChartView():
    return _create_view("XYBarChartView")

def CreateComparativeRenderView():
    return _create_view("ComparativeRenderView")

def CreateComparativeXYPlotView():
    return _create_view("ComparativeXYPlotView")
 
def CreateComparativeBarChartView():
    return _create_view("ComparativeBarChartView")

def CreateParallelCoordinatesChartView():
    return _create_view("ParallelCoordinatesChartView")

def Create2DRenderView():
    return _create_view("2DRenderView")

def OpenDataFile(filename, **extraArgs):
    """Creates a reader to read the give file, if possible.
       This uses extension matching to determine the best reader possible.
       If a reader cannot be identified, then this returns None."""
    session = servermanager.ActiveConnection.Session
    reader_factor = servermanager.vtkSMProxyManager.GetProxyManager().GetReaderFactory()
    if reader_factor.GetNumberOfRegisteredPrototypes() == 0:
      reader_factor.RegisterPrototypes(session, "sources")
    first_file = filename
    if type(filename) == list:
        first_file = filename[0]
    if not reader_factor.TestFileReadability(first_file, session):
        msg = "File not readable: %s " % first_file
        raise RuntimeError, msg
    if not reader_factor.CanReadFile(first_file, session):
        msg = "File not readable. No reader found for '%s' " % first_file
        raise RuntimeError, msg
    prototype = servermanager.ProxyManager().GetPrototypeProxy(
      reader_factor.GetReaderGroup(), reader_factor.GetReaderName())
    xml_name = paraview.make_name_valid(prototype.GetXMLLabel())
    reader_func = _create_func(xml_name, servermanager.sources)
    if prototype.GetProperty("FileNames"):
      reader = reader_func(FileNames=filename, **extraArgs)
    else :
      reader = reader_func(FileName=filename, **extraArgs)
    return reader

def CreateWriter(filename, proxy=None, **extraArgs):
    """Creates a writer that can write the data produced by the source proxy in
       the given file format (identified by the extension). If no source is
       provided, then the active source is used. This doesn't actually write the
       data, it simply creates the writer and returns it."""
    if not filename:
       raise RuntimeError, "filename must be specified"
    session = servermanager.ActiveConnection.Session
    writer_factory = servermanager.vtkSMProxyManager.GetProxyManager().GetWriterFactory()
    if writer_factory.GetNumberOfRegisteredPrototypes() == 0:
        writer_factory.RegisterPrototypes(session, "writers")
    if not proxy:
        proxy = GetActiveSource()
    if not proxy:
        raise RuntimeError, "Could not locate source to write"
    writer_proxy = writer_factory.CreateWriter(filename, proxy.SMProxy, proxy.Port)
    return servermanager._getPyProxy(writer_proxy)

def GetRenderView():
    "Returns the active view if there is one. Else creates and returns a new view."
    view = active_objects.view
    if not view:
        # it's possible that there's no active view, but a render view exists.
        # If so, locate that and return it (before trying to create a new one).
        view = servermanager.GetRenderView()
    if not view:
        view = CreateRenderView()
    return view

def GetRenderViews():
    "Returns all render views as a list."
    return servermanager.GetRenderViews()

def GetRepresentation(proxy=None, view=None):
    """"Given a pipeline object and view, returns the corresponding representation object.
    If pipeline object and view are not specified, active objects are used."""
    if not view:
        view = active_objects.view
    if not proxy:
        proxy = active_objects.source
    rep = servermanager.GetRepresentation(proxy, view)
    if not rep:
        rep = servermanager.CreateRepresentation(proxy, view)
        servermanager.ProxyManager().RegisterProxy("representations", \
          "my_representation%d" % _funcs_internals.rep_counter, rep)
        _funcs_internals.rep_counter += 1
    return rep
    
def GetDisplayProperties(proxy=None, view=None):
    """"Given a pipeline object and view, returns the corresponding representation object.
    If pipeline object and/or view are not specified, active objects are used."""
    return GetRepresentation(proxy, view)
    
def Show(proxy=None, view=None, **params):
    """Turns the visibility of a given pipeline object on in the given view.
    If pipeline object and/or view are not specified, active objects are used."""
    if proxy == None:
        proxy = GetActiveSource()
    if proxy == None:
        raise RuntimeError, "Show() needs a proxy argument or that an active source is set."
    if not view and not active_objects.view:
        CreateRenderView()
    rep = GetDisplayProperties(proxy, view)
    if rep == None:
        raise RuntimeError, "Could not create a representation object for proxy %s" % proxy.GetXMLLabel()
    for param in params.keys():
        setattr(rep, param, params[param])
    rep.Visibility = 1
    return rep

def Hide(proxy=None, view=None):
    """Turns the visibility of a given pipeline object off in the given view.
    If pipeline object and/or view are not specified, active objects are used."""
    rep = GetDisplayProperties(proxy, view)
    rep.Visibility = 0

def Render(view=None):
    """Renders the given view (default value is active view)"""
    if not view:
        view = active_objects.view
    view.StillRender()
    if _funcs_internals.first_render:
        # Not all views have a ResetCamera method
        try:
            view.ResetCamera()
            view.StillRender()
        except AttributeError: pass
        _funcs_internals.first_render = False
    return view
        
def ResetCamera(view=None):
    """Resets the settings of the camera to preserver orientation but include
    the whole scene. If an argument is not provided, the active view is
    used."""
    if not view:
        view = active_objects.view
    if hasattr(view, "ResetCamera"):
        view.ResetCamera()
    if hasattr(view, "ResetDisplay"):
        view.ResetDisplay()
    Render(view)

def _DisableFirstRenderCameraReset():
    """Disable the first render camera reset.  Normally a ResetCamera is called
    automatically when Render is called for the first time after importing
    this module."""
    _funcs_internals.first_render = False

def SetProperties(proxy=None, **params):
    """Sets one or more properties of the given pipeline object. If an argument
    is not provided, the active source is used. Pass a list of property_name=value
    pairs to this function to set property values. For example:
     SetProperties(Center=[1, 2, 3], Radius=3.5)
    """
    if not proxy:
        proxy = active_objects.source
    for param in params.keys():
        if not hasattr(proxy, param):
            raise AttributeError("object has no property %s" % param)
        setattr(proxy, param, params[param])

def GetProperty(*arguments, **keywords):
    """Get one property of the given pipeline object. If keywords are used,
       you can set the proxy and the name of the property that you want to get
       like in the following example :
            GetProperty({proxy=sphere, name="Radius"})
       If it's arguments that are used, then you have two case:
         - if only one argument is used that argument will be
           the property name.
         - if two arguments are used then the first one will be
           the proxy and the second one the property name.
       Several example are given below:
           GetProperty({name="Radius"})
           GetProperty({proxy=sphereProxy, name="Radius"})
           GetProperty( sphereProxy, "Radius" )
           GetProperty( "Radius" )
    """
    name = None
    proxy = None
    for key in keywords:
        if key == "name":
            name = keywords[key]
        if key == "proxy":
            proxy = keywords[key]
    if len(arguments) == 1 :
        name = arguments[0]
    if len(arguments) == 2 :
        proxy = arguments[0]
        name  = arguments[1]
    if not name:
        raise RuntimeError, "Expecting at least a property name as input. Otherwise keyword could be used to set 'proxy' and property 'name'"
    if not proxy:
        proxy = active_objects.source
    return proxy.GetProperty(name)

def SetDisplayProperties(proxy=None, view=None, **params):
    """Sets one or more display properties of the given pipeline object. If an argument
    is not provided, the active source is used. Pass a list of property_name=value
    pairs to this function to set property values. For example:
     SetProperties(Color=[1, 0, 0], LineWidth=2)
    """
    rep = GetDisplayProperties(proxy, view)
    SetProperties(rep, **params)

def SetViewProperties(view=None, **params):
    """Sets one or more properties of the given view. If an argument
    is not provided, the active view is used. Pass a list of property_name=value
    pairs to this function to set property values. For example:
     SetProperties(Background=[1, 0, 0], UseImmediateMode=0)
    """
    if not view:
        view = active_objects.view
    SetProperties(view, **params)

def RenameSource(newName, proxy=None):
    """Renames the given source.  If the given proxy is not registered
    in the sources group this method will have no effect.  If no source is
    provided, the active source is used."""
    if not proxy:
        proxy = active_objects.source
    pxm = servermanager.ProxyManager()
    oldName = pxm.GetProxyName("sources", proxy)
    if oldName:
      pxm.RegisterProxy("sources", newName, proxy)
      pxm.UnRegisterProxy("sources", oldName, proxy)

def FindSource(name):
    return servermanager.ProxyManager().GetProxy("sources", name)

def GetSources():
    """Given the name of a source, return its Python object."""
    return servermanager.ProxyManager().GetProxiesInGroup("sources")

def GetRepresentations():
    """Returns all representations (display properties)."""
    return servermanager.ProxyManager().GetProxiesInGroup("representations")

def UpdatePipeline(time=None, proxy=None):
    """Updates (executes) the given pipeline object for the given time as
    necessary (i.e. if it did not already execute). If no source is provided,
    the active source is used instead."""
    if not proxy:
        proxy = active_objects.source
    if time:
        proxy.UpdatePipeline(time)
    else:
        proxy.UpdatePipeline()

def Delete(proxy=None):
    """Deletes the given pipeline object or the active source if no argument
    is specified."""
    if not proxy:
        proxy = active_objects.source
    # Unregister any helper proxies stored by a vtkSMProxyListDomain
    for prop in proxy:
        listdomain = prop.GetDomain('proxy_list')
        if listdomain:
            if listdomain.GetClassName() != 'vtkSMProxyListDomain':
                continue
            group = "pq_helper_proxies." + proxy.GetGlobalIDAsString()
            for i in xrange(listdomain.GetNumberOfProxies()):
                pm = servermanager.ProxyManager()
                iproxy = listdomain.GetProxy(i)
                name = pm.GetProxyName(group, iproxy)
                if iproxy and name:
                    pm.UnRegisterProxy(group, name, iproxy)
                    
    # Remove source/view from time keeper
    tk = servermanager.ProxyManager().GetProxiesInGroup("timekeeper").values()[0]
    if isinstance(proxy, servermanager.SourceProxy):
        try:
            idx = tk.TimeSources.index(proxy)
            del tk.TimeSources[idx]
        except ValueError:
            pass
    else:
        try:
            idx = tk.Views.index(proxy)
            del tk.Views[idx]
        except ValueError:
            pass
    servermanager.UnRegister(proxy)
    
    # If this is a representation, remove it from all views.
    if proxy.SMProxy.IsA("vtkSMRepresentationProxy") or \
        proxy.SMProxy.IsA("vtkSMNewWidgetRepresentationProxy"):
        for view in GetRenderViews():
            view.Representations.remove(proxy)
    # If this is a source, remove the representation iff it has no consumers
    # Also change the active source if necessary
    elif proxy.SMProxy.IsA("vtkSMSourceProxy"):
        sources = servermanager.ProxyManager().GetProxiesInGroup("sources")
        for i in range(proxy.GetNumberOfConsumers()):
            if proxy.GetConsumerProxy(i) in sources:
                raise RuntimeError("Source has consumers. It cannot be deleted " +
                  "until all consumers are deleted.")
        if proxy == GetActiveSource():
            if hasattr(proxy, "Input") and proxy.Input:
                if isinstance(proxy.Input, servermanager.Proxy):
                    SetActiveSource(proxy.Input)
                else:
                    SetActiveSource(proxy.Input[0])
            else: SetActiveSource(None)
        for rep in GetRepresentations().values():
            if rep.Input == proxy:
                Delete(rep)
    # Change the active view if necessary
    elif proxy.SMProxy.IsA("vtkSMRenderViewProxy"):
        if proxy == GetActiveView():
            if len(GetRenderViews()) > 0:
                SetActiveView(GetRenderViews()[0])
            else:
                SetActiveView(None)

def CreateLookupTable(**params):
    """Create and return a lookup table.  Optionally, parameters can be given
    to assign to the lookup table.
    """
    lt = servermanager.rendering.PVLookupTable()
    servermanager.Register(lt)
    SetProperties(lt, **params)
    return lt

def CreatePiecewiseFunction(**params):
    """Create and return a piecewise function.  Optionally, parameters can be
    given to assign to the piecewise function.
    """
    pfunc = servermanager.piecewise_functions.PiecewiseFunction()
    servermanager.Register(pfunc)
    SetProperties(pfunc, **params)
    return pfunc

def GetLookupTableForArray(arrayname, num_components, **params):
    """Used to get an existing lookuptable for a array or to create one if none
    exists. Keyword arguments can be passed in to initialize the LUT if a new
    one is created."""
    proxyName = "%d.%s.PVLookupTable" % (int(num_components), arrayname)
    lut = servermanager.ProxyManager().GetProxy("lookup_tables", proxyName)
    if lut:
        return lut
    # No LUT exists for this array, create a new one.
    # TODO: Change this to go a LookupTableManager that is shared with the GUI,
    # so that the GUI and python end up create same type of LUTs. For now,
    # python will create a Blue-Red LUT, unless overridden by params.
    lut = servermanager.rendering.PVLookupTable(
            ColorSpace="HSV", RGBPoints=[0, 0, 0, 1, 1, 1, 0, 0])
    SetProperties(lut, **params)
    servermanager.Register(lut, registrationName=proxyName)
    return lut

def CreateScalarBar(**params):
    """Create and return a scalar bar widget.  The returned widget may
    be added to a render view by appending it to the view's representations
    The widget must have a valid lookup table before it is added to a view.
    It is possible to pass the lookup table (and other properties) as arguments
    to this method:
    
    lt = MakeBlueToRedLt(3.5, 7.5)
    bar = CreateScalarBar(LookupTable=lt, Title="Velocity")
    GetRenderView().Representations.append(bar)
    
    By default the returned widget is selectable and resizable.
    """
    sb = servermanager.rendering.ScalarBarWidgetRepresentation()
    servermanager.Register(sb)
    sb.Selectable = 1
    sb.Resizable = 1
    sb.Enabled = 1
    sb.Title = "Scalars"
    SetProperties(sb, **params)
    return sb

# TODO: Change this to take the array name and number of components. Register 
# the lt under the name ncomp.array_name
def MakeBlueToRedLT(min, max):
    # Define RGB points. These are tuples of 4 values. First one is
    # the scalar values, the other 3 the RGB values. 
    rgbPoints = [min, 0, 0, 1, max, 1, 0, 0]
    return CreateLookupTable(RGBPoints=rgbPoints, ColorSpace="HSV")
    
def _find_writer(filename):
    "Internal function."
    extension = None
    parts = filename.split('.')
    if len(parts) > 1:
        extension = parts[-1]
    else:
        raise RuntimeError, "Filename has no extension, please specify a write"
        
    if extension == 'png':
        return 'vtkPNGWriter'
    elif extension == 'bmp':
        return 'vtkBMPWriter'
    elif extension == 'ppm':
        return 'vtkPNMWriter'
    elif extension == 'tif' or extension == 'tiff':
        return 'vtkTIFFWriter'
    elif extension == 'jpg' or extension == 'jpeg':
        return 'vtkJPEGWriter'
    else:
        raise RuntimeError, "Cannot infer filetype from extension:", extension

def AddCameraLink(viewProxy, viewProxyOther, linkName):
    """Create a camera link between two view proxies.  A name must be given
    so that the link can be referred to by name.  If a link with the given
    name already exists it will be removed first."""
    if not viewProxyOther: viewProxyOther = GetActiveView()
    link = servermanager.vtkSMCameraLink()
    link.AddLinkedProxy(viewProxy.SMProxy, 1)
    link.AddLinkedProxy(viewProxyOther.SMProxy, 2)
    link.AddLinkedProxy(viewProxyOther.SMProxy, 1)
    link.AddLinkedProxy(viewProxy.SMProxy, 2)
    RemoveCameraLink(linkName)
    servermanager.ProxyManager().RegisterLink(linkName, link)

def RemoveCameraLink(linkName):
    """Remove a camera link with the given name."""
    servermanager.ProxyManager().UnRegisterLink(linkName)

def WriteImage(filename, view=None, **params):
    """Saves the given view (or the active one if none is given) as an
    image. Optionally, you can specify the writer and the magnification
    using the Writer and Magnification named arguments. For example:
     WriteImage("foo.mypng", aview, Writer=vtkPNGWriter, Magnification=2)
    If no writer is provided, the type is determined from the file extension.
    Currently supported extensions are png, bmp, ppm, tif, tiff, jpg and jpeg.
    The writer is a VTK class that is capable of writing images.
    Magnification is used to determine the size of the written image. The size
    is obtained by multiplying the size of the view with the magnification.
    Rendering may be done using tiling to obtain the correct size without
    resizing the view."""
    if not view:
        view = active_objects.view
    writer = None
    if params.has_key('Writer'):
        writer = params['Writer']
    mag = 1
    if params.has_key('Magnification'):
        mag = int(params['Magnification'])
    if not writer:
        writer = _find_writer(filename)
    view.WriteImage(filename, writer, mag)

def AnimateReader(reader=None, view=None, filename=None):
    """This is a utility function that, given a reader and a view
    animates over all time steps of the reader. If the optional
    filename is provided, a movie is created (type depends on the
    extension of the filename."""
    if not reader:
        reader = active_objects.source
    if not view:
        view = active_objects.view
        
    return servermanager.AnimateReader(reader, view, filename)


def _create_func(key, module):
    "Internal function."

    def CreateObject(*input, **params):
        """This function creates a new proxy. For pipeline objects that accept inputs,
        all non-keyword arguments are assumed to be inputs. All keyword arguments are
        assumed to be property,value pairs and are passed to the new proxy."""

        # Instantiate the actual object from the given module.
        px = module.__dict__[key]()

        # Make sure non-keyword arguments are valid
        for inp in input:
            if inp != None and not isinstance(inp, servermanager.Proxy):
                if px.GetProperty("Input") != None:
                    raise RuntimeError, "Expecting a proxy as input."
                else:
                    raise RuntimeError, "This function does not accept non-keyword arguments."

        # Assign inputs
        if px.GetProperty("Input") != None:
            if len(input) > 0:
                px.Input = input
            else:
                # If no input is specified, try the active pipeline object
                if px.GetProperty("Input").GetRepeatable() and active_objects.get_selected_sources():
                    px.Input = active_objects.get_selected_sources()
                elif active_objects.source:
                    px.Input = active_objects.source
        else:
            if len(input) > 0:
                raise RuntimeError, "This function does not expect an input."

        registrationName = None
        for nameParam in ['registrationName', 'guiName']:
          if nameParam in params:
              registrationName = params[nameParam]
              del params[nameParam]

        # Pass all the named arguments as property,value pairs
        for param in params.keys():
            setattr(px, param, params[param])

        try:
            # Register the proxy with the proxy manager.
            if registrationName:
                group, name = servermanager.Register(px, registrationName=registrationName)
            else:
                group, name = servermanager.Register(px)


            # Register pipeline objects with the time keeper. This is used to extract time values
            # from sources. NOTE: This should really be in the servermanager controller layer.
            if group == "sources":
                tk = servermanager.ProxyManager().GetProxiesInGroup("timekeeper").values()[0]
                sources = tk.TimeSources
                if not px in sources:
                    sources.append(px)

                active_objects.source = px
        except servermanager.MissingRegistrationInformation:
            pass

        return px

    return CreateObject

def _create_doc(new, old):
    "Internal function."
    import string
    res = ""
    for doc in (new, old):
        ts = []
        strpd = doc.split('\n')
        for s in strpd:
            ts.append(s.lstrip())
        res += string.join(ts)
        res += '\n'
    return res
    
def _func_name_valid(name):
    "Internal function."
    valid = True
    for c in name:
        if c == '(' or c ==')':
            valid = False
            break
    return valid

def _add_functions(g):
    activeModule = servermanager.ActiveConnection.Modules
    for m in [activeModule.filters, activeModule.sources,
              activeModule.writers, activeModule.animation]:
        dt = m.__dict__
        for key in dt.keys():
            cl = dt[key]
            if not isinstance(cl, str):
                if not key in g and _func_name_valid(key):
                    #print "add %s function" % key
                    g[key] = _create_func(key, m)
                    exec "g[key].__doc__ = _create_doc(m.%s.__doc__, g[key].__doc__)" % key

def _remove_functions(g):
    list = []
    if servermanager.ActiveConnection:
       list = [m for m in dir(servermanager.ActiveConnection.Modules) if m[0] != '_']

    for m in list:
        dt = servermanager.ActiveConnection.Modules.__dict__[m].__dict__
        for key in dt.keys():
            cl = dt[key]
            if not isinstance(cl, str) and g.has_key(key):
                g.pop(key)
                #print "remove %s function" % key

def GetActiveView():
    "Returns the active view."
    return active_objects.view
    
def SetActiveView(view):
    "Sets the active view."
    active_objects.view = view
    
def GetActiveSource():
    "Returns the active source."
    return active_objects.source
    
def SetActiveSource(source):
    "Sets the active source."
    active_objects.source = source
    
def GetActiveCamera():
    """Returns the active camera for the active view. The returned object
    is an instance of vtkCamera."""
    return GetActiveView().GetActiveCamera()

def GetAnimationScene():
    """Returns the application-wide animation scene. ParaView has only one
    global animation scene. This method provides access to that. Users are
    free to create additional animation scenes directly, but those scenes
    won't be shown in the ParaView GUI."""
    animation_proxies = servermanager.ProxyManager().GetProxiesInGroup("animation")
    scene = None
    for aProxy in animation_proxies.values():
        if aProxy.GetXMLName() == "AnimationScene":
            scene = aProxy
            break
    if not scene:
        raise servermanager.MissingProxy, "Could not locate global AnimationScene."
    return scene

def WriteAnimation(filename, **params):
    """Writes the current animation as a file. Optionally one can specify
    arguments that qualify the saved animation files as keyword arguments.
    Accepted options are as follows:
    * Magnification (integer) : set the maginification factor for the saved
      animation.
    * Quality (0 [worst] or 1 or 2 [best]) : set the quality of the generated
      movie (if applicable).
    * Subsampling (integer) : setting whether the movie encoder should use
      subsampling of the chrome planes or not, if applicable. Since the human
      eye is more sensitive to brightness than color variations, subsampling
      can be useful to reduce the bitrate. Default value is 0.
    * BackgroundColor (3-tuple of doubles) : set the RGB background color to
      use to fill empty spaces in the image.
    * FrameRate (double): set the frame rate (if applicable)."""
    scene = GetAnimationScene()
    # ensures that the TimeKeeper track is created.
    GetTimeTrack()
    iw = servermanager.vtkSMAnimationSceneImageWriter()
    iw.SetAnimationScene(scene.SMProxy)
    iw.SetFileName(filename)
    if params.has_key("Magnification"):
        iw.SetMagnification(int(params["Magnification"]))
    if params.has_key("Quality"):
        iw.SetQuality(int(params["Quality"]))
    if params.has_key("Subsampling"):
        iw.SetSubsampling(int(params["Subsampling"]))
    if params.has_key("BackgroundColor"):
        iw.SetBackgroundColor(params["BackgroundColor"])
    if params.has_key("FrameRate"):
        iw.SetFrameRate(float(params["FrameRate"]))
    iw.Save()

def _GetRepresentationAnimationHelper(sourceproxy):
    """Internal method that returns the representation animation helper for a
       source proxy. It creates a new one if none exists."""
    # ascertain that proxy is a source proxy
    if not sourceproxy in GetSources().values():
        return None
    for proxy in servermanager.ProxyManager():
        if proxy.GetXMLName() == "RepresentationAnimationHelper" and\
           proxy.GetProperty("Source").IsProxyAdded(sourceproxy.SMProxy):
             return proxy
    # create a new helper
    proxy = servermanager.misc.RepresentationAnimationHelper(
      Source=sourceproxy)
    servermanager.ProxyManager().RegisterProxy(
      "pq_helper_proxies.%s" % sourceproxy.GetGlobalIDAsString(),
      "RepresentationAnimationHelper", proxy)
    return proxy

def GetAnimationTrack(propertyname_or_property, index=None, proxy=None):
    """Returns an animation cue for the property. If one doesn't exist then a
    new one will be created.
    Typical usage:
        track = GetAnimationTrack("Center", 0, sphere) or
        track = GetAnimationTrack(sphere.GetProperty("Radius")) or

        # this returns the track to animate visibility of the active source in
        # all views.
        track = GetAnimationTrack("Visibility")

     For animating properties on implicit planes etc., use the following
     signatures:
        track = GetAnimationTrack(slice.SliceType.GetProperty("Origin"), 0) or
        track = GetAnimationTrack("Origin", 0, slice.SliceType)

    """
    if not proxy:
        proxy = GetActiveSource()
    if not isinstance(proxy, servermanager.Proxy):
        raise TypeError, "proxy must be a servermanager.Proxy instance"
    if isinstance(propertyname_or_property, str):
        propertyname = propertyname_or_property
    elif isinstance(propertyname_or_property, servermanager.Property):
        prop = propertyname_or_property
        propertyname = prop.Name
        proxy = prop.Proxy
    else:
        raise TypeError, "propertyname_or_property must be a string or servermanager.Property"

    # To handle the case where the property is actually a "display" property, in
    # which case we are actually animating the "RepresentationAnimationHelper"
    # associated with the source.
    if propertyname in ["Visibility", "Opacity"]:
        proxy = _GetRepresentationAnimationHelper(proxy)
    if not proxy or not proxy.GetProperty(propertyname):
        raise AttributeError, "Failed to locate property %s" % propertyname

    scene = GetAnimationScene()
    for cue in scene.Cues:
        try:
            if cue.AnimatedProxy == proxy and\
               cue.AnimatedPropertyName == propertyname:
                if index == None or index == cue.AnimatedElement:
                    return cue
        except AttributeError:
            pass

    # matching animation track wasn't found, create a new one.
    cue = KeyFrameAnimationCue()
    cue.AnimatedProxy = proxy
    cue.AnimatedPropertyName = propertyname
    if index != None:
        cue.AnimatedElement = index
    scene.Cues.append(cue)
    return cue

def GetCameraTrack(view=None):
    """Returns the camera animation track for the given view. If no view is
    specified, active view will be used. If no exisiting camera animation track
    is found, a new one will be created."""
    if not view:
        view = GetActiveView()
    if not view:
        raise ValueError, "No view specified"
    scene = GetAnimationScene()
    for cue in scene.Cues:
        if cue.AnimatedProxy == view and\
           cue.GetXMLName() == "CameraAnimationCue":
            return cue
    # no cue was found, create a new one.
    cue = CameraAnimationCue()
    cue.AnimatedProxy = view
    scene.Cues.append(cue)
    return cue

def GetTimeTrack():
    """Returns the animation track used to control the time requested from all
    readers/filters during playback.
    This is the "TimeKeeper - Time" track shown in ParaView's 'Animation View'.
    If none exists, a new one will be created."""
    scene = GetAnimationScene()
    tk = scene.TimeKeeper
    for cue in scene.Cues:
        if cue.GetXMLName() == "TimeAnimationCue" and cue.AnimatedProxy == tk\
            and cue.AnimatedPropertyName == "Time":
            return cue
    # no cue was found, create a new one.
    cue = TimeAnimationCue()
    cue.AnimatedProxy = tk
    cue.AnimatedPropertyName = "Time"
    scene.Cues.append(cue)
    return cue

def LoadXML(xmlstring, ns=None):
    """Given a server manager XML as a string, parse and process it.
    If you loaded the simple module with from paraview.simple import *,
    make sure to pass globals() as the second arguments:
    LoadXML(xmlstring, globals())
    Otherwise, the new functions will not appear in the global namespace."""
    if not ns:
        ns = globals()
    servermanager.LoadXML(xmlstring)
    _add_functions(ns)

def LoadPlugin(filename, remote=True, ns=None):
    """Loads a ParaView plugin and updates this module with new constructors
    if any. The remote argument (default to True) is to specify whether 
    the plugin will be loaded on client (remote=False) or on server (remote=True).
    If you loaded the simple module with from paraview.simple import *,
    make sure to pass globals() as an argument:
    LoadPlugin("myplugin", False, globals()), to load on client;
    LoadPlugin("myplugin", True, globals()), to load on server; 
    LoadPlugin("myplugin", ns=globals()), to load on server.
    Otherwise, the new functions will not appear in the global namespace."""
    
    if not ns:
        ns = globals()
    servermanager.LoadPlugin(filename, remote)
    _add_functions(ns)

def LoadDistributedPlugin(pluginname, remote=True, ns=None):
    """Loads a plugin that's distributed with the executable. This uses the
    information known about plugins distributed with ParaView to locate the
    shared library for the plugin to load. Raises a RuntimeError if the plugin
    was not found."""
    if not servermanager.ActiveConnection:
        raise RuntimeError, "Cannot load a plugin without a session."
    plm = servermanager.vtkSMProxyManager.GetProxyManager().GetPluginManager()
    if remote:
        session = servermanager.ActiveConnection.Session
        info = plm.GetRemoteInformation(session)
    else:
        info = plm.GetLocalInformation()
    for cc in range(0, info.GetNumberOfPlugins()):
        if info.GetPluginName(cc) == pluginname:
            return LoadPlugin(info.GetPluginFileName(cc), remote, ns)
    raise RuntimeError, "Plugin '%s' not found" % pluginname

def GetLayouts():
    """Returns the layout proxies on the active session.
    Layout proxies are used to place views in a grid."""
    return servermanager.ProxyManager().GetProxiesInGroup("layouts")

def GetLayout(view=None):
    """Return the layout containing the give view, if any.
    If no view is specified, active view is used.
    """
    if not view:
        view = GetActiveView()
    if not view:
        raise RuntimeError, "No active view was found."
    layouts = GetLayouts()
    for layout in layouts.values():
        if layout.GetViewLocation(view) != -1:
            return layout
    return None


def SelectCells(query=None, proxy=None):
    """Select cells satisfying the query. If query is None, then all cells are
       selected. If proxy is None, then the active source is used."""
    if not proxy:
        proxy = GetActiveSource()
    if not proxy:
        raise RuntimeError, "No active source was found."

    if not query:
        # This ends up being true for all cells.
        query = "id >= 0"

    # Note, selSource is not registered with the proxy manager.
    selSource = servermanager.sources.SelectionQuerySource()
    selSource.FieldType = "CELL"
    selSource.QueryString = str(query)
    proxy.SMProxy.SetSelectionInput(proxy.Port, selSource.SMProxy, 0)
    return selSource

def ClearSelection(proxy=None):
    """Clears the selection on the active source."""
    if not proxy:
        proxy = GetActiveSource()
    if not proxy:
        raise RuntimeError, "No active source was found."
    proxy.SMProxy.SetSelectionInput(proxy.Port, None, 0)

class ActiveObjects(object):
    """This class manages the active objects (source and view). The active
    objects are shared between Python and the user interface. This class
    is for internal use. Use the Set/Get methods for setting and getting
    active objects."""
    def __get_selection_model(self, name, session=None):
        "Internal method."
        if session and session != servermanager.ActiveConnection.Session:
            raise RuntimeError, "Try to set an active object with invalid active connection."
        pxm = servermanager.ProxyManager(session)
        model = pxm.GetSelectionModel(name)
        if not model:
            model = servermanager.vtkSMProxySelectionModel()
            pxm.RegisterSelectionModel(name, model)
        return model

    def set_view(self, view):
        "Sets the active view."
        active_view_model = self.__get_selection_model("ActiveView")
        if view:
            active_view_model = self.__get_selection_model("ActiveView", view.GetSession())
            active_view_model.SetCurrentProxy(view.SMProxy, 0)
        else:
            active_view_model = self.__get_selection_model("ActiveView")
            active_view_model.SetCurrentProxy(None, 0)

    def get_view(self):
        "Returns the active view."
        return servermanager._getPyProxy(
            self.__get_selection_model("ActiveView").GetCurrentProxy())

    def set_source(self, source):
        "Sets the active source."
        active_sources_model = self.__get_selection_model("ActiveSources")
        if source:
            # 3 == CLEAR_AND_SELECT
            active_sources_model = self.__get_selection_model("ActiveSources", source.GetSession())
            active_sources_model.SetCurrentProxy(source.SMProxy, 3)
        else:
            active_sources_model = self.__get_selection_model("ActiveSources")
            active_sources_model.SetCurrentProxy(None, 3)

    def __convert_proxy(self, px):
        "Internal method."
        if not px:
            return None
        if px.IsA("vtkSMSourceProxy"):
            return servermanager._getPyProxy(px)
        else:
            return servermanager.OutputPort(
              servermanager._getPyProxy(px.GetSourceProxy()),
              px.GetPortIndex())
        
    def get_source(self):
        "Returns the active source."
        return self.__convert_proxy(
          self.__get_selection_model("ActiveSources").GetCurrentProxy())

    def get_selected_sources(self):
        "Returns the set of sources selected in the pipeline browser."
        model = self.__get_selection_model("ActiveSources")
        proxies = []
        for i in xrange(model.GetNumberOfSelectedProxies()):
            proxies.append(self.__convert_proxy(model.GetSelectedProxy(i)))
        return proxies

    view = property(get_view, set_view)
    source = property(get_source, set_source)

class _funcs_internals:
    "Internal class."
    first_render = True
    view_counter = 0
    rep_counter = 0

def demo1():
    """Simple demo that create the following pipeline
    sphere - shrink - \
                       - append
    cone            - /
    """
    # Create a sphere of radius = 2, theta res. = 32
    # This object becomes the active source.
    ss = Sphere(Radius=2, ThetaResolution=32)
    # Apply the shrink filter. The Input property is optional. If Input
    # is not specified, the filter is applied to the active source.
    shr = Shrink(Input=ss)
    # Create a cone source.
    cs = Cone()
    # Append cone and shrink
    app = AppendDatasets()
    app.Input = [shr, cs]
    # Show the output of the append filter. The argument is optional
    # as the app filter is now the active object.
    Show(app)
    # Render the default view.
    Render()

def demo2(fname="/Users/berk/Work/ParaView/ParaViewData/Data/disk_out_ref.ex2"):
    """This demo shows the use of readers, data information and display
    properties."""
    
    # Create the exodus reader and specify a file name
    reader = ExodusIIReader(FileName=fname)
    # Get the list of point arrays.
    avail = reader.PointVariables.Available
    print avail
    # Select all arrays
    reader.PointVariables = avail

    # Turn on the visibility of the reader
    Show(reader)
    # Set representation to wireframe
    SetDisplayProperties(Representation = "Wireframe")
    # Black background is not pretty
    SetViewProperties(Background = [0.4, 0.4, 0.6])
    Render()
    # Change the elevation of the camera. See VTK documentation of vtkCamera
    # for camera parameters.
    # NOTE: THIS WILL BE SIMPLER
    GetActiveCamera().Elevation(45)
    Render()
    # Now that the reader executed, let's get some information about it's
    # output.
    pdi = reader[0].PointData
    # This prints a list of all read point data arrays as well as their
    # value ranges.
    print 'Number of point arrays:', len(pdi)
    for i in range(len(pdi)):
        ai = pdi[i]
        print "----------------"
        print "Array:", i, " ", ai.Name, ":"
        numComps = ai.GetNumberOfComponents()
        print "Number of components:", numComps
        for j in range(numComps):
            print "Range:", ai.GetRange(j)
    # White is boring. Let's color the geometry using a variable.
    # First create a lookup table. This object controls how scalar
    # values are mapped to colors. See VTK documentation for
    # details.
    # Map min (0.00678) to blue, max (0.0288) to red
    SetDisplayProperties(LookupTable = MakeBlueToRedLT(0.00678, 0.0288))
    # Color by point array called Pres
    SetDisplayProperties(ColorAttributeType = "POINT_DATA")
    SetDisplayProperties(ColorArrayName = "Pres")
    Render()

if not servermanager.ActiveConnection:
    Connect()
else:
    _add_functions(globals())

active_objects = ActiveObjects()

def _switchToActiveConnectionCallback(caller, event):
   if servermanager:
      session = servermanager.vtkSMProxyManager.GetProxyManager().GetActiveSession()
      if session and ((not servermanager.ActiveConnection) or session != servermanager.ActiveConnection.Session):
         switchActiveConnection(servermanager.GetConnectionFromSession(session))

class ActiveSessionObserver:
    def __init__(self):
        self.ObserverTag = servermanager.vtkSMProxyManager.GetProxyManager().AddObserver(9753, _switchToActiveConnectionCallback)

    def __del__(self):
        if servermanager:
            servermanager.vtkSMProxyManager.GetProxyManager().RemoveObserver(self.ObserverTag)

active_session_observer = ActiveSessionObserver()<|MERGE_RESOLUTION|>--- conflicted
+++ resolved
@@ -76,15 +76,6 @@
     servermanager.ProxyManager().UpdateFromRemote()
     tk = servermanager.ProxyManager().GetProxy("timekeeper", "TimeKeeper")
     if not tk:
-<<<<<<< HEAD
-       tk = servermanager.misc.TimeKeeper()
-       servermanager.ProxyManager().RegisterProxy("timekeeper", "TimeKeeper", tk)
-
-    scene = servermanager.ProxyManager().GetProxy("animation", "AnimationScene")
-    if not scene:
-       scene = AnimationScene()
-       scene.TimeKeeper = tk
-=======
        try:
            tk = servermanager.misc.TimeKeeper()
            servermanager.ProxyManager().RegisterProxy("timekeeper", "TimeKeeper", tk)
@@ -98,7 +89,6 @@
            scene.TimeKeeper = tk
        except NameError:
            paraview.print_error("Error: Could not create AnimationScene")
->>>>>>> 487423db
 
     servermanager.ProxyManager().EnableStateUpdateNotification()
     servermanager.ProxyManager().TriggerStateUpdate()
@@ -670,10 +660,15 @@
             # Register pipeline objects with the time keeper. This is used to extract time values
             # from sources. NOTE: This should really be in the servermanager controller layer.
             if group == "sources":
-                tk = servermanager.ProxyManager().GetProxiesInGroup("timekeeper").values()[0]
-                sources = tk.TimeSources
-                if not px in sources:
-                    sources.append(px)
+                has_tk = True
+                try:
+                    tk = servermanager.ProxyManager().GetProxiesInGroup("timekeeper").values()[0]
+                except IndexError:
+                    has_tk = False
+                if has_tk:
+                    sources = tk.TimeSources
+                    if not px in sources:
+                        sources.append(px)
 
                 active_objects.source = px
         except servermanager.MissingRegistrationInformation:
