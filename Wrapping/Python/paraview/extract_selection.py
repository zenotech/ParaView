--- conflicted
+++ resolved
@@ -46,16 +46,11 @@
     inputs = []
     inputs.append(dsa.WrapDataObject(inputDO))
 
-<<<<<<< HEAD
-    try:
-        maskArray = calculator.compute(inputs, attributeType, selectionNode.GetQueryString())
-=======
     # get a dictionary for arrays in the dataset attributes. We pass that
     # as the variables in the eval namespace for calculator.compute().
     elocals = calculator.get_arrays(inputs[0].GetAttributes(attributeType))
     try:
         maskArray = calculator.compute(inputs, selectionNode.GetQueryString(), ns=elocals)
->>>>>>> 8f190c1d
     except:
         from sys import stderr
         print >> stderr, "Error: Failed to evaluate Expression '%s'. "\
