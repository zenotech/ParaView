# Specific simulation adaptors are typically built separately from the ParaView
# build. The ParaView build will generally including the vtkPVCatalyst library,
# which is all anyone needs to write adaptors. However, to keep all
# open-adaptors in one place, we place them under this directory and build them
# using a pattern similar to the ParaView/Examples so that each one of the
# adaptors can be built separately if the user wants.
if (NOT PARAVIEW_ENABLE_CATALYST)
  # sanity check.
  return()
endif()

#------------------------------------------------------------------------------
# Make sure it uses the same build configuration as ParaView.
if (CMAKE_CONFIGURATION_TYPES)
  set(build_config_arg -C "${CMAKE_CFG_INTDIR}")
else()
  set(build_config_arg)
endif()

set (extra_params)
foreach (flag CMAKE_C_FLAGS_DEBUG
              CMAKE_C_FLAGS_RELEASE
              CMAKE_C_FLAGS_MINSIZEREL
              CMAKE_C_FLAGS_RELWITHDEBINFO
              CMAKE_CXX_FLAGS_DEBUG
              CMAKE_CXX_FLAGS_RELEASE
              CMAKE_CXX_FLAGS_MINSIZEREL
              CMAKE_CXX_FLAGS_RELWITHDEBINFO)
  if (${${flag}})
    set (extra_params ${extra_params}
        -D${flag}:STRING=${${flag}})
  endif()
endforeach()

#------------------------------------------------------------------------------
set (SOURCE_DIR "${ParaView_SOURCE_DIR}/CoProcessing/Adaptors")
set (BINARY_DIR "${ParaView_BINARY_DIR}/CoProcessing/Adaptors")
make_directory("${BINARY_DIR}")

#------------------------------------------------------------------------------
# Function to easy adding separate custom-commands to build the adaptors.
#------------------------------------------------------------------------------
function(build_adaptor name)
  string(TOLOWER "${name}" lname)
  add_custom_command(
    OUTPUT "${BINARY_DIR}/${lname}.done"
    COMMAND ${CMAKE_CTEST_COMMAND}
            ${build_config_arg}
            --build-and-test ${SOURCE_DIR}/${name}
                             ${BINARY_DIR}/${name}
            --build-noclean
            --build-two-config
            --build-project ${name}
            --build-generator ${CMAKE_GENERATOR}
            --build-makeprogram ${CMAKE_MAKE_PROGRAM}
            --build-options -DParaView_DIR:PATH=${ParaView_BINARY_DIR}
                            -DCMAKE_BUILD_TYPE:STRING=${CMAKE_BUILD_TYPE}
                            -DCMAKE_C_COMPILER:FILEPATH=${CMAKE_C_COMPILER}
                            -DCMAKE_C_FLAGS:STRING=${CMAKE_C_FLAGS}
                            -DCMAKE_CXX_COMPILER:FILEPATH=${CMAKE_CXX_COMPILER}
                            -DCMAKE_CXX_FLAGS:STRING=${CMAKE_CXX_FLAGS}
                            -DCMAKE_LIBRARY_OUTPUT_DIRECTORY:PATH=${CMAKE_LIBRARY_OUTPUT_DIRECTORY}
                            -DCMAKE_RUNTIME_OUTPUT_DIRECTORY:PATH=${CMAKE_RUNTIME_OUTPUT_DIRECTORY}
                            -DCMAKE_Fortran_COMPILER:FILEPATH=${CMAKE_Fortran_COMPILER}
                            ${extra_params}
    COMMAND ${CMAKE_COMMAND}
            -E touch "${BINARY_DIR}/${lname}.done"

    ${ARGN}
  )
  add_custom_target(${name} ALL DEPENDS "${BINARY_DIR}/${lname}.done")
endfunction()


#------------------------------------------------------------------------------
# Adaptors
#------------------------------------------------------------------------------
build_adaptor(NPICAdaptor
              COMMENT "Building NPIC Adaptor"
              DEPENDS vtkPVCatalyst)

if (PARAVIEW_USE_MPI)
    build_adaptor(ParticleAdaptor
                  COMMENT "Building Particle Adaptor"
                  DEPENDS vtkPVCatalyst)
endif()

#------------------------------------------------------------------------------
# Adaptors that need Fortran -- we disable them by default because not all
# systems load all of the proper Fortran dependencies like MPI_Fortran_LIBRARIES
#------------------------------------------------------------------------------
if (CMAKE_Fortran_COMPILER_WORKS)
<<<<<<< HEAD
  cmake_dependent_option(BUILD_PHASTA_ADAPTOR
    "Build the Phasta Catalyst Adaptor" OFF
    "PARAVIEW_BUILD_CATALYST_ADAPTORS" OFF)

=======
  option(BUILD_PHASTA_ADAPTOR "Build the Phasta Catalyst Adaptor." OFF)
>>>>>>> 22ca08d9
  if(BUILD_PHASTA_ADAPTOR)
    build_adaptor(PhastaAdaptor
      COMMENT "Building Phasta Adaptor"
      DEPENDS vtkPVCatalyst)
  endif()
endif()

#------------------------------------------------------------------------------
# Adaptors that need Python
#------------------------------------------------------------------------------
if (PARAVIEW_ENABLE_PYTHON AND NOT WIN32)
  # Add CTHAdaptor if Python is enabled.
  build_adaptor(CTHAdaptor
                COMMENT "Building CTH Adaptor"
                DEPENDS vtkPVPythonCatalyst)
endif()<|MERGE_RESOLUTION|>--- conflicted
+++ resolved
@@ -90,14 +90,9 @@
 # systems load all of the proper Fortran dependencies like MPI_Fortran_LIBRARIES
 #------------------------------------------------------------------------------
 if (CMAKE_Fortran_COMPILER_WORKS)
-<<<<<<< HEAD
   cmake_dependent_option(BUILD_PHASTA_ADAPTOR
     "Build the Phasta Catalyst Adaptor" OFF
     "PARAVIEW_BUILD_CATALYST_ADAPTORS" OFF)
-
-=======
-  option(BUILD_PHASTA_ADAPTOR "Build the Phasta Catalyst Adaptor." OFF)
->>>>>>> 22ca08d9
   if(BUILD_PHASTA_ADAPTOR)
     build_adaptor(PhastaAdaptor
       COMMENT "Building Phasta Adaptor"
